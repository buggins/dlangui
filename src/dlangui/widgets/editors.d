// Written in the D programming language.

/**
This module contains implementation of editors.


EditLine - single line editor.

EditBox - multiline editor

LogWidget - readonly text box for showing logs

Synopsis:

----
import dlangui.widgets.editors;

----

Copyright: Vadim Lopatin, 2014
License:   Boost License 1.0
Authors:   Vadim Lopatin, coolreader.org@gmail.com
*/
module dlangui.widgets.editors;

import dlangui.widgets.widget;
import dlangui.widgets.controls;
import dlangui.widgets.scroll;
import dlangui.widgets.layouts;
import dlangui.core.signals;
import dlangui.core.collections;
import dlangui.core.linestream;
import dlangui.platforms.common.platform;
import dlangui.widgets.menu;
import dlangui.widgets.popup;
import dlangui.graphics.colors;
public import dlangui.core.editable;

import std.algorithm;
import std.conv : to;
import std.typecons : Yes, No;
import dlangui.core.streams;

/// Modified state change listener
interface ModifiedStateListener {
    void onModifiedStateChange(Widget source, bool modified);
}

/// Modified content listener
interface EditableContentChangeListener {
    void onEditableContentChanged(EditableContent source);
}

/// editor state to display in status line
struct EditorStateInfo {
    /// editor mode: true if replace mode, false if insert mode
    bool replaceMode;
    /// cursor position column (1-based)
    int col;
    /// cursor position line (1-based)
    int line;
    /// character under cursor
    dchar character;
    /// returns true if editor is in active state
    @property bool active() { return col > 0 && line > 0; }
}

interface EditorStateListener {
    void onEditorStateUpdate(Widget source, ref EditorStateInfo editorState);
}

/// Flags used for search / replace / text highlight
enum TextSearchFlag {
    CaseSensitive = 1,
    WholeWords = 2,
    SelectionOnly = 4,
}

/// Editor action codes
enum EditorActions : int {
    None = 0,
    /// move cursor one char left
    Left = 1000,
    /// move cursor one char left with selection
    SelectLeft,
    /// move cursor one char right
    Right,
    /// move cursor one char right with selection
    SelectRight,
    /// move cursor one line up
    Up,
    /// move cursor one line up with selection
    SelectUp,
    /// move cursor one line down
    Down,
    /// move cursor one line down with selection
    SelectDown,
    /// move cursor one word left
    WordLeft,
    /// move cursor one word left with selection
    SelectWordLeft,
    /// move cursor one word right
    WordRight,
    /// move cursor one word right with selection
    SelectWordRight,
    /// move cursor one page up
    PageUp,
    /// move cursor one page up with selection
    SelectPageUp,
    /// move cursor one page down
    PageDown,
    /// move cursor one page down with selection
    SelectPageDown,
    /// move cursor to the beginning of page
    PageBegin,
    /// move cursor to the beginning of page with selection
    SelectPageBegin,
    /// move cursor to the end of page
    PageEnd,
    /// move cursor to the end of page with selection
    SelectPageEnd,
    /// move cursor to the beginning of line
    LineBegin,
    /// move cursor to the beginning of line with selection
    SelectLineBegin,
    /// move cursor to the end of line
    LineEnd,
    /// move cursor to the end of line with selection
    SelectLineEnd,
    /// move cursor to the beginning of document
    DocumentBegin,
    /// move cursor to the beginning of document with selection
    SelectDocumentBegin,
    /// move cursor to the end of document
    DocumentEnd,
    /// move cursor to the end of document with selection
    SelectDocumentEnd,
    /// delete char before cursor (backspace)
    DelPrevChar,
    /// delete char after cursor (del key)
    DelNextChar,
    /// delete word before cursor (ctrl + backspace)
    DelPrevWord,
    /// delete char after cursor (ctrl + del key)
    DelNextWord,

    /// insert new line (Enter)
    InsertNewLine,
    /// insert new line before current position (Ctrl+Enter)
    PrependNewLine,
    /// insert new line after current position (Ctrl+Enter)
    AppendNewLine,

    /// Turn On/Off replace mode
    ToggleReplaceMode,

    /// Copy selection to clipboard
    Copy,
    /// Cut selection to clipboard
    Cut,
    /// Paste selection from clipboard
    Paste,
    /// Undo last change
    Undo,
    /// Redo last undoed change
    Redo,

    /// Tab (e.g., Tab key to insert tab character or indent text)
    Tab,
    /// Tab (unindent text, or remove whitespace before cursor, usually Shift+Tab)
    BackTab,
    /// Indent text block or single line
    Indent,
    /// Unindent text
    Unindent,

    /// Select whole content (usually, Ctrl+A)
    SelectAll,

    // Scroll operations

    /// Scroll one line up (not changing cursor)
    ScrollLineUp,
    /// Scroll one line down (not changing cursor)
    ScrollLineDown,
    /// Scroll one page up (not changing cursor)
    ScrollPageUp,
    /// Scroll one page down (not changing cursor)
    ScrollPageDown,
    /// Scroll window left
    ScrollLeft,
    /// Scroll window right
    ScrollRight,

    /// Zoom in editor font
    ZoomIn,
    /// Zoom out editor font
    ZoomOut,

    /// Togle line comment
    ToggleLineComment,
    /// Toggle block comment
    ToggleBlockComment,
    /// Delete current line
    DeleteLine,
    /// Insert line
    InsertLine,

    /// Toggle bookmark in current line
    ToggleBookmark,
    /// move cursor to next bookmark
    GoToNextBookmark,
    /// move cursor to previous bookmark
    GoToPreviousBookmark,

    /// Find text
    Find,
    /// Replace text
    Replace,

    /// Find next occurence - continue search forward
    FindNext,
    /// Find previous occurence - continue search backward
    FindPrev,
}


void initStandardEditorActions() {
    // register editor action names and ids
    registerActionEnum!EditorActions();
}

const Action ACTION_EDITOR_COPY = (new Action(EditorActions.Copy, "MENU_EDIT_COPY"c, null, KeyCode.KEY_C, KeyFlag.Control)).addAccelerator(KeyCode.INS, KeyFlag.Control).disableByDefault();
const Action ACTION_EDITOR_PASTE = (new Action(EditorActions.Paste, "MENU_EDIT_PASTE"c, null, KeyCode.KEY_V, KeyFlag.Control)).addAccelerator(KeyCode.INS, KeyFlag.Shift).disableByDefault();
const Action ACTION_EDITOR_CUT = (new Action(EditorActions.Cut, "MENU_EDIT_CUT"c, null, KeyCode.KEY_X, KeyFlag.Control)).addAccelerator(KeyCode.DEL, KeyFlag.Shift).disableByDefault();
const Action ACTION_EDITOR_UNDO = (new Action(EditorActions.Undo, "MENU_EDIT_UNDO"c, null, KeyCode.KEY_Z, KeyFlag.Control)).disableByDefault();
const Action ACTION_EDITOR_REDO = (new Action(EditorActions.Redo, "MENU_EDIT_REDO"c, null, KeyCode.KEY_Y, KeyFlag.Control)).addAccelerator(KeyCode.KEY_Z, KeyFlag.Control|KeyFlag.Shift).disableByDefault();

const Action ACTION_EDITOR_INSERT_NEW_LINE = (new Action(EditorActions.InsertNewLine, KeyCode.RETURN, 0, ActionStateUpdateFlag.never)).addAccelerator(KeyCode.RETURN, KeyFlag.Shift);
const Action ACTION_EDITOR_PREPEND_NEW_LINE = (new Action(EditorActions.PrependNewLine, KeyCode.RETURN, KeyFlag.Control | KeyFlag.Shift, ActionStateUpdateFlag.never));
const Action ACTION_EDITOR_APPEND_NEW_LINE = (new Action(EditorActions.AppendNewLine, KeyCode.RETURN, KeyFlag.Control, ActionStateUpdateFlag.never));
const Action ACTION_EDITOR_DELETE_LINE = (new Action(EditorActions.DeleteLine, KeyCode.KEY_D, KeyFlag.Control, ActionStateUpdateFlag.never)).addAccelerator(KeyCode.KEY_L, KeyFlag.Control);
const Action ACTION_EDITOR_TOGGLE_REPLACE_MODE = (new Action(EditorActions.ToggleReplaceMode, KeyCode.INS, 0, ActionStateUpdateFlag.never));
const Action ACTION_EDITOR_SELECT_ALL = (new Action(EditorActions.SelectAll, KeyCode.KEY_A, KeyFlag.Control, ActionStateUpdateFlag.never));
const Action ACTION_EDITOR_TOGGLE_LINE_COMMENT = (new Action(EditorActions.ToggleLineComment, KeyCode.KEY_DIVIDE, KeyFlag.Control));
const Action ACTION_EDITOR_TOGGLE_BLOCK_COMMENT = (new Action(EditorActions.ToggleBlockComment, KeyCode.KEY_DIVIDE, KeyFlag.Control | KeyFlag.Shift));
const Action ACTION_EDITOR_TOGGLE_BOOKMARK = (new Action(EditorActions.ToggleBookmark, "ACTION_EDITOR_TOGGLE_BOOKMARK"c, null, KeyCode.KEY_B, KeyFlag.Control | KeyFlag.Shift));
const Action ACTION_EDITOR_GOTO_NEXT_BOOKMARK = (new Action(EditorActions.GoToNextBookmark, "ACTION_EDITOR_GOTO_NEXT_BOOKMARK"c, null, KeyCode.DOWN, KeyFlag.Control | KeyFlag.Shift | KeyFlag.Alt));
const Action ACTION_EDITOR_GOTO_PREVIOUS_BOOKMARK = (new Action(EditorActions.GoToPreviousBookmark, "ACTION_EDITOR_GOTO_PREVIOUS_BOOKMARK"c, null, KeyCode.UP, KeyFlag.Control | KeyFlag.Shift | KeyFlag.Alt));
const Action ACTION_EDITOR_FIND = (new Action(EditorActions.Find, "ACTION_EDITOR_FIND"c, null, KeyCode.KEY_F, KeyFlag.Control));
const Action ACTION_EDITOR_FIND_NEXT = (new Action(EditorActions.FindNext, "ACTION_EDITOR_FIND_NEXT"c, null, KeyCode.F3, 0));
const Action ACTION_EDITOR_FIND_PREV = (new Action(EditorActions.FindPrev, "ACTION_EDITOR_FIND_PREV"c, null, KeyCode.F3, KeyFlag.Shift));
const Action ACTION_EDITOR_REPLACE = (new Action(EditorActions.Replace, "ACTION_EDITOR_REPLACE"c, null, KeyCode.KEY_H, KeyFlag.Control));

const Action[] STD_EDITOR_ACTIONS = [ACTION_EDITOR_INSERT_NEW_LINE, ACTION_EDITOR_PREPEND_NEW_LINE,
        ACTION_EDITOR_APPEND_NEW_LINE, ACTION_EDITOR_DELETE_LINE, ACTION_EDITOR_TOGGLE_REPLACE_MODE,
        ACTION_EDITOR_SELECT_ALL, ACTION_EDITOR_TOGGLE_LINE_COMMENT, ACTION_EDITOR_TOGGLE_BLOCK_COMMENT,
        ACTION_EDITOR_TOGGLE_BOOKMARK, ACTION_EDITOR_GOTO_NEXT_BOOKMARK, ACTION_EDITOR_GOTO_PREVIOUS_BOOKMARK,
        ACTION_EDITOR_FIND, ACTION_EDITOR_REPLACE,
        ACTION_EDITOR_FIND_NEXT, ACTION_EDITOR_FIND_PREV,
        ACTION_EDITOR_COPY, ACTION_EDITOR_PASTE, ACTION_EDITOR_CUT,
        ACTION_EDITOR_UNDO, ACTION_EDITOR_REDO
];

/// base for all editor widgets
class EditWidgetBase : ScrollWidgetBase, EditableContentListener, MenuItemActionHandler {
    protected EditableContent _content;

    protected int _lineHeight;
    protected Point _scrollPos;
    protected bool _fixedFont;
    protected int _spaceWidth;
    protected int _leftPaneWidth; // left pane - can be used to show line numbers, collapse controls, bookmarks, breakpoints, custom icons

    protected int _minFontSize = -1; // disable zooming
    protected int _maxFontSize = -1; // disable zooming

    protected bool _wantTabs = true;
    protected bool _showLineNumbers = false; // show line numbers in left pane
    protected bool _showModificationMarks = false; // show modification marks in left pane
    protected bool _showIcons = false; // show icons in left pane
    protected bool _showFolding = false; // show folding controls in left pane
    protected int _lineNumbersWidth = 0;
    protected int _modificationMarksWidth = 0;
    protected int _iconsWidth = 0;
    protected int _foldingWidth = 0;

    protected bool _selectAllWhenFocusedWithTab = false;
    protected bool _deselectAllWhenUnfocused = false;

    protected bool _replaceMode;

    protected uint _selectionColorFocused = 0xB060A0FF;
    protected uint _selectionColorNormal = 0xD060A0FF;
    protected uint _searchHighlightColorCurrent = 0x808080FF;
    protected uint _searchHighlightColorOther = 0xC08080FF;
    protected uint _leftPaneBackgroundColor = 0xF4F4F4;
    protected uint _leftPaneBackgroundColor2 = 0xFFFFFF;
    protected uint _leftPaneBackgroundColor3 = 0xF8F8F8;
    protected uint _leftPaneLineNumberColor = 0x4060D0;
    protected uint _leftPaneLineNumberColorEdited = 0xC0C000;
    protected uint _leftPaneLineNumberColorSaved = 0x00C000;
    protected uint _leftPaneLineNumberColorCurrentLine = 0xFFFFFFFF;
    protected uint _leftPaneLineNumberBackgroundColorCurrentLine = 0xC08080FF;
    protected uint _leftPaneLineNumberBackgroundColor = 0xF4F4F4;
    protected uint _colorIconBreakpoint = 0xFF0000;
    protected uint _colorIconBookmark = 0x0000FF;
    protected uint _colorIconError = 0x80FF0000;

    protected uint _caretColor = 0x000000;
    protected uint _caretColorReplace = 0x808080FF;
    protected uint _matchingBracketHightlightColor = 0x60FFE0B0;

    protected uint _iconsPaneWidth = WIDGET_STYLE_CONSOLE ? 1 : 16;
    protected uint _foldingPaneWidth = WIDGET_STYLE_CONSOLE ? 1 : 12;
    protected uint _modificationMarksPaneWidth = WIDGET_STYLE_CONSOLE ? 1 : 4;
    /// when true, call measureVisibileText on next layout
    protected bool _contentChanged = true;

    protected bool _copyCurrentLineWhenNoSelection = true;
    /// when true allows copy / cut whole current line if there is no selection
    @property bool copyCurrentLineWhenNoSelection() { return _copyCurrentLineWhenNoSelection; }
    @property EditWidgetBase copyCurrentLineWhenNoSelection(bool flg) { _copyCurrentLineWhenNoSelection = flg; return this; }

    protected bool _showTabPositionMarks = false;
    /// when true shows mark on tab positions in beginning of line
    @property bool showTabPositionMarks() { return _showTabPositionMarks; }
    @property EditWidgetBase showTabPositionMarks(bool flg) {
        if (flg != _showTabPositionMarks) {
            _showTabPositionMarks = flg;
            invalidate();
        }
        return this;
    }

    /// Modified state change listener (e.g. content has been saved, or first time modified after save)
    Signal!ModifiedStateListener modifiedStateChange;

    /// Signal to emit when editor content is changed
    Signal!EditableContentChangeListener contentChange;

    /// Signal to emit when editor cursor position or Insert/Replace mode is changed.
    Signal!EditorStateListener editorStateChange;

    /// sets focus to this widget or suitable focusable child, returns previously focused widget
    override Widget setFocus(FocusReason reason = FocusReason.Unspecified) {
        Widget res = super.setFocus(reason);
        if (focused) {
            showSoftKeyboard();
            handleEditorStateChange();
        }
        return res;
    }

    /// updates editorStateChange with recent position
    protected void handleEditorStateChange() {
        if (!editorStateChange.assigned)
            return;
        EditorStateInfo info;
        if (visible) {
            info.replaceMode = _replaceMode;
            info.line = _caretPos.line + 1;
            info.col = _caretPos.pos + 1;
            if (_caretPos.line >= 0 && _caretPos.line < _content.length) {
                dstring line = _content.line(_caretPos.line);
                if (_caretPos.pos >= 0 && _caretPos.pos < line.length)
                    info.character = line[_caretPos.pos];
                else
                    info.character = '\n';
            }
        }
        editorStateChange(this, info);
    }

    /// override to support modification of client rect after change, e.g. apply offset
    override protected void handleClientRectLayout(ref Rect rc) {
        updateLeftPaneWidth();
        rc.left += _leftPaneWidth;
    }

    /// override for multiline editors
    protected int lineCount() {
        return 1;
    }

    /// Override for EditBox
    void wordWrapRefresh(){return;}
    
    /// To hold _scrollpos.x toggling between normal and word wrap mode
    int previousXScrollPos;
    
    protected bool _wordWrap;
    /// true if word wrap mode is set
    @property bool wordWrap() {
        return _wordWrap;
    }
    /// true if word wrap mode is set
    @property EditWidgetBase wordWrap(bool v) {
        _wordWrap = v;
        //Horizontal scrollbar should not be visible in word wrap mode
        if (v)
        {
            _hscrollbar.visibility(Visibility.Invisible);
            previousXScrollPos = _scrollPos.x;
            _scrollPos.x = 0;
            wordWrapRefresh();
        }
        else
        {
            _hscrollbar.visibility(Visibility.Visible);
            _scrollPos.x = previousXScrollPos;
        }
        invalidate();
        return this;
    }

    /// Characters at which content is split for word wrap mode
    dchar[] splitChars = [' ', '-', '\t'];
    
    /// Divides up a string for word wrapping, sets info in _span
    dstring[] wrapLine(dstring str, int lineNumber) {
        FontRef font = font();
        dstring[] words = explode(str, splitChars);
        int curLineLength = 0;
        dchar[] buildingStr;
        dstring[] buildingStrArr;
        WrapPoint[] wrapPoints;
        int wrappedLineCount = 0;
        int curLineWidth = 0;
        int maxWidth = _clientRect.width;
        for (int i = 0; i < words.length; i++)
        {
            dstring word = words[i];
            if (curLineWidth + measureWrappedText(word) > maxWidth)
            {
                if (curLineWidth > 0)
                {
                    buildingStrArr ~= to!dstring(buildingStr);
                    wrappedLineCount++;
                    wrapPoints ~= WrapPoint(curLineLength, curLineWidth);
                    curLineLength = 0;
                    curLineWidth = 0;
                    buildingStr = [];
                }
                while (measureWrappedText(word) > maxWidth)
                {
                    //For when string still too long
                    int wrapPoint = findWrapPoint(word);
                    wrapPoints ~= WrapPoint(wrapPoint, measureWrappedText(word[0..wrapPoint]));
                    buildingStr ~= word[0 .. wrapPoint];
                    word = word[wrapPoint .. $];
                    buildingStrArr ~= to!dstring(buildingStr);
                    buildingStr = [];
                    wrappedLineCount++;
                }
            }
            buildingStr ~= word;
            curLineLength += to!int(word.length);
            curLineWidth += measureWrappedText(word);
        }
        wrapPoints ~= WrapPoint(curLineLength, curLineWidth);
        buildingStrArr ~= to!dstring(buildingStr);
        _span ~= LineSpan(lineNumber, wrappedLineCount + 1, wrapPoints, buildingStrArr);
        return buildingStrArr;
    }

    /// Divide (and conquer) text into words
    dstring[] explode(dstring str, dchar[] splitChars)
    {
        dstring[] parts;
        int startIndex = 0;
        import std.string:indexOfAny;
        while (true)
        {
            int index = to!int(str.indexOfAny(splitChars, startIndex));
        
            if (index == -1)
            {
                parts ~= str[startIndex .. $];
                //Log.d("Explode output: ", parts);
                return parts;
            }
        
            dstring word = str[startIndex .. index];
            dchar nextChar = (str[index .. index + 1])[0];
        
            import std.ascii:isWhite;
            if (isWhite(nextChar))
            {
                parts ~= word;
                parts ~= to!dstring(nextChar);
            }
            else
            {
                parts ~= word ~ nextChar;
            }
            startIndex = index + 1;
        }
    }
    
    /// information about line span into several lines - in word wrap mode
    protected LineSpan[] _span;
    protected LineSpan[] _spanCache;
    
    /// Finds good visual wrapping point for string
    int findWrapPoint(dstring text)
    {
        int maxWidth = _clientRect.width;
        int wrapPoint = 0;
        while (true)
        {
            if (measureWrappedText(text[0 .. wrapPoint]) < maxWidth)
            {
                wrapPoint++;
            }
            else
            {
                return wrapPoint;
            }
        }
     }
    
    /// Calls measureText for word wrap
    int measureWrappedText(dstring text)
    {
        FontRef font = font();
        int[] measuredWidths;
        measuredWidths.length = text.length;
        //DO NOT REMOVE THIS
        int boggle = font.measureText(text, measuredWidths);
        if (measuredWidths.length > 0)
            return measuredWidths[$-1];
        return 0;
    }
    
    /// Returns number of visible wraps up to a line (not including the first wrapLines themselves)
    int wrapsUpTo(int line)
    {
        int sum;
        lineSpanIterate(delegate(LineSpan curSpan)
        {
            if (curSpan.start < line)
                sum += curSpan.len - 1;
        });
        return sum;
    }
    
    /// Returns LineSpan for line based on actual line number
    LineSpan getSpan(int lineNumber)
    {
        LineSpan lineSpan = LineSpan(lineNumber, 0, [WrapPoint(0,0)], []);
        lineSpanIterate(delegate(LineSpan curSpan)
        {
            if (curSpan.start == lineNumber)
                lineSpan = curSpan;
        });
        return lineSpan;
    }
    
    /// Based on a TextPosition, finds which wrapLine it is on for its current line
    int findWrapLine(TextPosition textPos)
    {
        int curWrapLine = 0;
        int curPosition = textPos.pos;
        LineSpan curSpan = getSpan(textPos.line);
        while (true)
        {
            if (curWrapLine == curSpan.wrapPoints.length - 1)
                return curWrapLine;
            curPosition -= curSpan.wrapPoints[curWrapLine].wrapPos;
            if (curPosition < 0)
            {   
                return curWrapLine;
            }
            curWrapLine++;
        }
    }
    
    /// Simple way of iterating through _span
    void lineSpanIterate(void delegate(LineSpan curSpan) iterator)
    {
        //TODO: Rename iterator to iteration?
        foreach (currentSpan; _span)
            iterator(currentSpan);
    }

    /// override to add custom items on left panel
    protected void updateLeftPaneWidth() {
        import std.conv : to;
        _iconsWidth = _showIcons ? _iconsPaneWidth : 0;
        _foldingWidth = _showFolding ? _foldingPaneWidth : 0;
        _modificationMarksWidth = _showModificationMarks && (BACKEND_GUI || !_showLineNumbers) ? _modificationMarksPaneWidth : 0;
        _lineNumbersWidth = 0;
        if (_showLineNumbers) {
            dchar[] s = to!(dchar[])(lineCount + 1);
            foreach(ref ch; s)
                ch = '9';
            FontRef fnt = font;
            Point sz = fnt.textSize(cast(immutable)s);
            _lineNumbersWidth = sz.x;
        }
        _leftPaneWidth = _lineNumbersWidth + _modificationMarksWidth + _foldingWidth + _iconsWidth;
        if (_leftPaneWidth)
            _leftPaneWidth += WIDGET_STYLE_CONSOLE ? 1 : 3;
    }

    protected void drawLeftPaneFolding(DrawBuf buf, Rect rc, int line) {
        buf.fillRect(rc, _leftPaneBackgroundColor2);
    }

    protected void drawLeftPaneIcon(DrawBuf buf, Rect rc, LineIcon icon) {
        if (!icon)
            return;
        if (icon.type == LineIconType.error) {
            buf.fillRect(rc, _colorIconError);
        } else if (icon.type == LineIconType.bookmark) {
            int dh = rc.height / 4;
            rc.top += dh;
            rc.bottom -= dh;
            buf.fillRect(rc, _colorIconBookmark);
        } else if (icon.type == LineIconType.breakpoint) {
            if (rc.height > rc.width) {
                int delta = rc.height - rc.width;
                rc.top += delta / 2;
                rc.bottom -= (delta + 1) / 2;
            } else {
                int delta = rc.width - rc.height;
                rc.left += delta / 2;
                rc.right -= (delta + 1) / 2;
            }
            int dh = rc.height / 5;
            rc.top += dh;
            rc.bottom -= dh;
            int dw = rc.width / 5;
            rc.left += dw;
            rc.right -= dw;
            buf.fillRect(rc, _colorIconBreakpoint);
        }
    }

    protected void drawLeftPaneIcons(DrawBuf buf, Rect rc, int line) {
        buf.fillRect(rc, _leftPaneBackgroundColor3);
        drawLeftPaneIcon(buf, rc, content.lineIcons.findByLineAndType(line, LineIconType.error));
        drawLeftPaneIcon(buf, rc, content.lineIcons.findByLineAndType(line, LineIconType.bookmark));
        drawLeftPaneIcon(buf, rc, content.lineIcons.findByLineAndType(line, LineIconType.breakpoint));
    }

    protected void drawLeftPaneModificationMarks(DrawBuf buf, Rect rc, int line) {
        if (line >= 0 && line < content.length) {
            EditStateMark m = content.editMark(line);
            if (m == EditStateMark.changed) {
                // modified, not saved
                buf.fillRect(rc, 0xFFD040);
            } else if (m == EditStateMark.saved) {
                // modified, saved
                buf.fillRect(rc, 0x20C020);
            }
        }
    }

    protected void drawLeftPaneLineNumbers(DrawBuf buf, Rect rc, int line) {
        import std.conv : to;
        uint bgcolor = _leftPaneLineNumberBackgroundColor;
        if (line == _caretPos.line && !isFullyTransparentColor(_leftPaneLineNumberBackgroundColorCurrentLine))
            bgcolor = _leftPaneLineNumberBackgroundColorCurrentLine;
        buf.fillRect(rc, bgcolor);
        if (line < 0)
            return;
        dstring s = to!dstring(line + 1);
        FontRef fnt = font;
        Point sz = fnt.textSize(s);
        int x = rc.right - sz.x;
        int y = rc.top + (rc.height - sz.y) / 2;
        uint color = _leftPaneLineNumberColor;
        if (line == _caretPos.line && !isFullyTransparentColor(_leftPaneLineNumberColorCurrentLine))
            color = _leftPaneLineNumberColorCurrentLine;
        if (line >= 0 && line < content.length) {
            EditStateMark m = content.editMark(line);
            if (m == EditStateMark.changed) {
                // modified, not saved
                color = _leftPaneLineNumberColorEdited;
            } else if (m == EditStateMark.saved) {
                // modified, saved
                color = _leftPaneLineNumberColorSaved;
            }
        }
        fnt.drawText(buf, x, y, s, color);
    }

    protected bool onLeftPaneMouseClick(MouseEvent event) {
        return false;
    }

    protected bool handleLeftPaneFoldingMouseClick(MouseEvent event, Rect rc, int line) {
        return true;
    }

    protected bool handleLeftPaneModificationMarksMouseClick(MouseEvent event, Rect rc, int line) {
        return true;
    }

    protected bool handleLeftPaneLineNumbersMouseClick(MouseEvent event, Rect rc, int line) {
        return true;
    }

    protected MenuItem getLeftPaneIconsPopupMenu(int line) {
        return null;
    }

    protected bool handleLeftPaneIconsMouseClick(MouseEvent event, Rect rc, int line) {
        if (event.button == MouseButton.Right) {
            MenuItem menu = getLeftPaneIconsPopupMenu(line);
            if (menu) {
                if (menu.openingSubmenu.assigned)
                    if (!menu.openingSubmenu(_popupMenu))
                        return true;
                menu.updateActionState(this);
                PopupMenu popupMenu = new PopupMenu(menu);
                popupMenu.menuItemAction = this;
                PopupWidget popup = window.showPopup(popupMenu, this, PopupAlign.Point | PopupAlign.Right, event.x, event.y);
                popup.flags = PopupFlags.CloseOnClickOutside;
            }
            return true;
        }
        return true;
    }

    protected bool handleLeftPaneMouseClick(MouseEvent event, Rect rc, int line) {
        rc.right -= 3;
        if (_foldingWidth) {
            Rect rc2 = rc;
            rc.right = rc2.left = rc2.right - _foldingWidth;
            if (event.x >= rc2.left && event.x < rc2.right)
                return handleLeftPaneFoldingMouseClick(event, rc2, line);
        }
        if (_modificationMarksWidth) {
            Rect rc2 = rc;
            rc.right = rc2.left = rc2.right - _modificationMarksWidth;
            if (event.x >= rc2.left && event.x < rc2.right)
                return handleLeftPaneModificationMarksMouseClick(event, rc2, line);
        }
        if (_lineNumbersWidth) {
            Rect rc2 = rc;
            rc.right = rc2.left = rc2.right - _lineNumbersWidth;
            if (event.x >= rc2.left && event.x < rc2.right)
                return handleLeftPaneLineNumbersMouseClick(event, rc2, line);
        }
        if (_iconsWidth) {
            Rect rc2 = rc;
            rc.right = rc2.left = rc2.right - _iconsWidth;
            if (event.x >= rc2.left && event.x < rc2.right)
                return handleLeftPaneIconsMouseClick(event, rc2, line);
        }
        return true;
    }

    protected void drawLeftPane(DrawBuf buf, Rect rc, int line) {
        // override for custom drawn left pane
        buf.fillRect(rc, _leftPaneBackgroundColor);
        //buf.fillRect(Rect(rc.right - 2, rc.top, rc.right - 1, rc.bottom), _leftPaneBackgroundColor2);
        //buf.fillRect(Rect(rc.right - 1, rc.top, rc.right - 0, rc.bottom), _leftPaneBackgroundColor3);
        rc.right -= WIDGET_STYLE_CONSOLE ? 1 : 3;
        if (_foldingWidth) {
            Rect rc2 = rc;
            rc.right = rc2.left = rc2.right - _foldingWidth;
            drawLeftPaneFolding(buf, rc2, line);
        }
        if (_modificationMarksWidth) {
            Rect rc2 = rc;
            rc.right = rc2.left = rc2.right - _modificationMarksWidth;
            drawLeftPaneModificationMarks(buf, rc2, line);
        }
        if (_lineNumbersWidth) {
            Rect rc2 = rc;
            rc.right = rc2.left = rc2.right - _lineNumbersWidth;
            drawLeftPaneLineNumbers(buf, rc2, line);
        }
        if (_iconsWidth) {
            Rect rc2 = rc;
            rc.right = rc2.left = rc2.right - _iconsWidth;
            drawLeftPaneIcons(buf, rc2, line);
        }
    }

    this(string ID, ScrollBarMode hscrollbarMode = ScrollBarMode.Visible, ScrollBarMode vscrollbarMode = ScrollBarMode.Visible) {
        super(ID, hscrollbarMode, vscrollbarMode);
        focusable = true;
        acceleratorMap.add( [
            new Action(EditorActions.Up, KeyCode.UP, 0, ActionStateUpdateFlag.never),
            new Action(EditorActions.SelectUp, KeyCode.UP, KeyFlag.Shift, ActionStateUpdateFlag.never),
            new Action(EditorActions.SelectUp, KeyCode.UP, KeyFlag.Control | KeyFlag.Shift, ActionStateUpdateFlag.never),
            new Action(EditorActions.Down, KeyCode.DOWN, 0, ActionStateUpdateFlag.never),
            new Action(EditorActions.SelectDown, KeyCode.DOWN, KeyFlag.Shift, ActionStateUpdateFlag.never),
            new Action(EditorActions.SelectDown, KeyCode.DOWN, KeyFlag.Control | KeyFlag.Shift, ActionStateUpdateFlag.never),
            new Action(EditorActions.Left, KeyCode.LEFT, 0, ActionStateUpdateFlag.never),
            new Action(EditorActions.SelectLeft, KeyCode.LEFT, KeyFlag.Shift, ActionStateUpdateFlag.never),
            new Action(EditorActions.Right, KeyCode.RIGHT, 0, ActionStateUpdateFlag.never),
            new Action(EditorActions.SelectRight, KeyCode.RIGHT, KeyFlag.Shift, ActionStateUpdateFlag.never),
            new Action(EditorActions.WordLeft, KeyCode.LEFT, KeyFlag.Control, ActionStateUpdateFlag.never),
            new Action(EditorActions.SelectWordLeft, KeyCode.LEFT, KeyFlag.Control | KeyFlag.Shift, ActionStateUpdateFlag.never),
            new Action(EditorActions.WordRight, KeyCode.RIGHT, KeyFlag.Control, ActionStateUpdateFlag.never),
            new Action(EditorActions.SelectWordRight, KeyCode.RIGHT, KeyFlag.Control | KeyFlag.Shift, ActionStateUpdateFlag.never),
            new Action(EditorActions.PageUp, KeyCode.PAGEUP, 0, ActionStateUpdateFlag.never),
            new Action(EditorActions.SelectPageUp, KeyCode.PAGEUP, KeyFlag.Shift, ActionStateUpdateFlag.never),
            new Action(EditorActions.PageDown, KeyCode.PAGEDOWN, 0, ActionStateUpdateFlag.never),
            new Action(EditorActions.SelectPageDown, KeyCode.PAGEDOWN, KeyFlag.Shift, ActionStateUpdateFlag.never),
            new Action(EditorActions.PageBegin, KeyCode.PAGEUP, KeyFlag.Control, ActionStateUpdateFlag.never),
            new Action(EditorActions.SelectPageBegin, KeyCode.PAGEUP, KeyFlag.Control | KeyFlag.Shift, ActionStateUpdateFlag.never),
            new Action(EditorActions.PageEnd, KeyCode.PAGEDOWN, KeyFlag.Control, ActionStateUpdateFlag.never),
            new Action(EditorActions.SelectPageEnd, KeyCode.PAGEDOWN, KeyFlag.Control | KeyFlag.Shift, ActionStateUpdateFlag.never),
            new Action(EditorActions.LineBegin, KeyCode.HOME, 0, ActionStateUpdateFlag.never),
            new Action(EditorActions.SelectLineBegin, KeyCode.HOME, KeyFlag.Shift, ActionStateUpdateFlag.never),
            new Action(EditorActions.LineEnd, KeyCode.END, 0, ActionStateUpdateFlag.never),
            new Action(EditorActions.SelectLineEnd, KeyCode.END, KeyFlag.Shift, ActionStateUpdateFlag.never),
            new Action(EditorActions.DocumentBegin, KeyCode.HOME, KeyFlag.Control, ActionStateUpdateFlag.never),
            new Action(EditorActions.SelectDocumentBegin, KeyCode.HOME, KeyFlag.Control | KeyFlag.Shift, ActionStateUpdateFlag.never),
            new Action(EditorActions.DocumentEnd, KeyCode.END, KeyFlag.Control, ActionStateUpdateFlag.never),
            new Action(EditorActions.SelectDocumentEnd, KeyCode.END, KeyFlag.Control | KeyFlag.Shift, ActionStateUpdateFlag.never),

            new Action(EditorActions.ScrollLineUp, KeyCode.UP, KeyFlag.Control, ActionStateUpdateFlag.never),
            new Action(EditorActions.ScrollLineDown, KeyCode.DOWN, KeyFlag.Control, ActionStateUpdateFlag.never),

            // Backspace/Del
            new Action(EditorActions.DelPrevChar, KeyCode.BACK, 0, ActionStateUpdateFlag.never),
            new Action(EditorActions.DelNextChar, KeyCode.DEL, 0, ActionStateUpdateFlag.never),
            new Action(EditorActions.DelPrevWord, KeyCode.BACK, KeyFlag.Control, ActionStateUpdateFlag.never),
            new Action(EditorActions.DelNextWord, KeyCode.DEL, KeyFlag.Control, ActionStateUpdateFlag.never),

            // Copy/Paste
            new Action(EditorActions.Copy, KeyCode.KEY_C, KeyFlag.Control),
            new Action(EditorActions.Copy, KeyCode.KEY_C, KeyFlag.Control | KeyFlag.Shift),
            new Action(EditorActions.Copy, KeyCode.INS, KeyFlag.Control),
            new Action(EditorActions.Cut, KeyCode.KEY_X, KeyFlag.Control),
            new Action(EditorActions.Cut, KeyCode.KEY_X, KeyFlag.Control | KeyFlag.Shift),
            new Action(EditorActions.Cut, KeyCode.DEL, KeyFlag.Shift),
            new Action(EditorActions.Paste, KeyCode.KEY_V, KeyFlag.Control),
            new Action(EditorActions.Paste, KeyCode.KEY_V, KeyFlag.Control | KeyFlag.Shift),
            new Action(EditorActions.Paste, KeyCode.INS, KeyFlag.Shift),

            // Undo/Redo
            new Action(EditorActions.Undo, KeyCode.KEY_Z, KeyFlag.Control),
            new Action(EditorActions.Redo, KeyCode.KEY_Y, KeyFlag.Control),
            new Action(EditorActions.Redo, KeyCode.KEY_Z, KeyFlag.Control | KeyFlag.Shift),

            new Action(EditorActions.Tab, KeyCode.TAB, 0, ActionStateUpdateFlag.never),
            new Action(EditorActions.BackTab, KeyCode.TAB, KeyFlag.Shift, ActionStateUpdateFlag.never),

            new Action(EditorActions.Find, KeyCode.KEY_F, KeyFlag.Control),
            new Action(EditorActions.Replace, KeyCode.KEY_H, KeyFlag.Control),
        ]);
        acceleratorMap.add(STD_EDITOR_ACTIONS);
        acceleratorMap.add([ACTION_EDITOR_FIND_NEXT, ACTION_EDITOR_FIND_PREV]);
    }

    ///
    override bool onMenuItemAction(const Action action) {
        return dispatchAction(action);
    }

    /// returns true if widget can show popup (e.g. by mouse right click at point x,y)
    override bool canShowPopupMenu(int x, int y) {
        if (_popupMenu is null)
            return false;
        if (_popupMenu.openingSubmenu.assigned)
            if (!_popupMenu.openingSubmenu(_popupMenu))
                return false;
        return true;
    }

    /// returns true if widget is focusable and visible and enabled
    override @property bool canFocus() {
        // allow to focus even if not enabled
        return focusable && visible;
    }

    /// override to change popup menu items state
    override bool isActionEnabled(const Action action) {
        switch (action.id) with(EditorActions)
        {
            case Tab:
            case BackTab:
            case Indent:
            case Unindent:
                return enabled;
            case Copy:
                return _copyCurrentLineWhenNoSelection || !_selectionRange.empty;
            case Cut:
                return enabled && (_copyCurrentLineWhenNoSelection || !_selectionRange.empty);
            case Paste:
                return enabled && Platform.instance.hasClipboardText();
            case Undo:
                return enabled && _content.hasUndo;
            case Redo:
                return enabled && _content.hasRedo;
            case ToggleBookmark:
                return _content.multiline;
            case GoToNextBookmark:
                return _content.multiline && _content.lineIcons.hasBookmarks;
            case GoToPreviousBookmark:
                return _content.multiline && _content.lineIcons.hasBookmarks;
            case Replace:
                return _content.multiline && !readOnly;
            case Find:
            case FindNext:
            case FindPrev:
                return _content.multiline;
            default:
                return super.isActionEnabled(action);
        }
    }

    /// shows popup at (x,y)
    override void showPopupMenu(int x, int y) {
        /// if preparation signal handler assigned, call it; don't show popup if false is returned from handler
        if (_popupMenu.openingSubmenu.assigned)
            if (!_popupMenu.openingSubmenu(_popupMenu))
                return;
        _popupMenu.updateActionState(this);
        PopupMenu popupMenu = new PopupMenu(_popupMenu);
        popupMenu.menuItemAction = this;
        PopupWidget popup = window.showPopup(popupMenu, this, PopupAlign.Point | PopupAlign.Right, x, y);
        popup.flags = PopupFlags.CloseOnClickOutside;
    }

    void onPopupMenuItem(MenuItem item) {
        // TODO
    }

    /// returns mouse cursor type for widget
    override uint getCursorType(int x, int y) {
        return x < _pos.left + _leftPaneWidth ? CursorType.Arrow : CursorType.IBeam;
    }

    /// set bool property value, for ML loaders
    mixin(generatePropertySettersMethodOverride("setBoolProperty", "bool",
          "wantTabs", "showIcons", "showFolding", "showModificationMarks", "showLineNumbers", "readOnly", "replaceMode", "useSpacesForTabs", "copyCurrentLineWhenNoSelection", "showTabPositionMarks"));

    /// set int property value, for ML loaders
    mixin(generatePropertySettersMethodOverride("setIntProperty", "int",
          "tabSize"));

    /// when true, Tab / Shift+Tab presses are processed internally in widget (e.g. insert tab character) instead of focus change navigation.
    @property bool wantTabs() {
        return _wantTabs;
    }

    /// ditto
    @property EditWidgetBase wantTabs(bool wantTabs) {
        _wantTabs = wantTabs;
        return this;
    }

    /// when true, show icons like bookmarks or breakpoints at the left
    @property bool showIcons() {
        return _showIcons;
    }

    /// when true, show icons like bookmarks or breakpoints at the left
    @property EditWidgetBase showIcons(bool flg) {
        if (_showIcons != flg) {
            _showIcons = flg;
            updateLeftPaneWidth();
            requestLayout();
        }
        return this;
    }

    /// when true, show folding controls at the left
    @property bool showFolding() {
        return _showFolding;
    }

    /// when true, show folding controls at the left
    @property EditWidgetBase showFolding(bool flg) {
        if (_showFolding != flg) {
            _showFolding = flg;
            updateLeftPaneWidth();
            requestLayout();
        }
        return this;
    }

    /// when true, show modification marks for lines (whether line is unchanged/modified/modified_saved)
    @property bool showModificationMarks() {
        return _showModificationMarks;
    }

    /// when true, show modification marks for lines (whether line is unchanged/modified/modified_saved)
    @property EditWidgetBase showModificationMarks(bool flg) {
        if (_showModificationMarks != flg) {
            _showModificationMarks = flg;
            updateLeftPaneWidth();
            requestLayout();
        }
        return this;
    }

    /// when true, line numbers are shown
    @property bool showLineNumbers() {
        return _showLineNumbers;
    }

    /// when true, line numbers are shown
    @property EditWidgetBase showLineNumbers(bool flg) {
        if (_showLineNumbers != flg) {
            _showLineNumbers = flg;
            updateLeftPaneWidth();
            requestLayout();
        }
        return this;
    }

    /// readonly flag (when true, user cannot change content of editor)
    @property bool readOnly() {
        return !enabled || _content.readOnly;
    }

    /// sets readonly flag
    @property EditWidgetBase readOnly(bool readOnly) {
        enabled = !readOnly;
        invalidate();
        return this;
    }

    /// replace mode flag (when true, entered character replaces character under cursor)
    @property bool replaceMode() {
        return _replaceMode;
    }

    /// sets replace mode flag
    @property EditWidgetBase replaceMode(bool replaceMode) {
        _replaceMode = replaceMode;
        handleEditorStateChange();
        invalidate();
        return this;
    }

    /// when true, spaces will be inserted instead of tabs
    @property bool useSpacesForTabs() {
        return _content.useSpacesForTabs;
    }

    /// set new Tab key behavior flag: when true, spaces will be inserted instead of tabs
    @property EditWidgetBase useSpacesForTabs(bool useSpacesForTabs) {
        _content.useSpacesForTabs = useSpacesForTabs;
        return this;
    }

    /// returns tab size (in number of spaces)
    @property int tabSize() {
        return _content.tabSize;
    }

    /// sets tab size (in number of spaces)
    @property EditWidgetBase tabSize(int newTabSize) {
        if (newTabSize < 1)
            newTabSize = 1;
        else if (newTabSize > 16)
            newTabSize = 16;
        if (newTabSize != tabSize) {
            _content.tabSize = newTabSize;
            requestLayout();
        }
        return this;
    }

    /// true if smart indents are supported
    @property bool supportsSmartIndents() { return _content.supportsSmartIndents; }
    /// true if smart indents are enabled
    @property bool smartIndents() { return _content.smartIndents; }
    /// set smart indents enabled flag
    @property EditWidgetBase smartIndents(bool enabled) { _content.smartIndents = enabled; return this; }

    /// true if smart indents are enabled
    @property bool smartIndentsAfterPaste() { return _content.smartIndentsAfterPaste; }
    /// set smart indents enabled flag
    @property EditWidgetBase smartIndentsAfterPaste(bool enabled) { _content.smartIndentsAfterPaste = enabled; return this; }


    /// editor content object
    @property EditableContent content() {
        return _content;
    }

    /// when _ownContent is false, _content should not be destroyed in editor destructor
    protected bool _ownContent = true;
    /// set content object
    @property EditWidgetBase content(EditableContent content) {
        if (_content is content)
            return this; // not changed
        if (_content !is null) {
            // disconnect old content
            _content.contentChanged.disconnect(this);
            if (_ownContent) {
                destroy(_content);
            }
        }
        _content = content;
        _ownContent = false;
        _content.contentChanged.connect(this);
        if (_content.readOnly)
            enabled = false;
        return this;
    }

    /// free resources
    ~this() {
        if (_ownContent) {
            destroy(_content);
            _content = null;
        }
    }

    protected void updateMaxLineWidth() {
    }

    protected void processSmartIndent(EditOperation operation) {
        if (!supportsSmartIndents)
            return;
        if (!smartIndents && !smartIndentsAfterPaste)
            return;
        _content.syntaxSupport.applySmartIndent(operation, this);
    }

    override void onContentChange(EditableContent content, EditOperation operation, ref TextRange rangeBefore, ref TextRange rangeAfter, Object source) {
        //Log.d("onContentChange rangeBefore=", rangeBefore, " rangeAfter=", rangeAfter, " text=", operation.content);
        _contentChanged = true;
        if (source is this) {
            if (operation.action == EditAction.ReplaceContent) {
                // fully replaced, e.g., loaded from file or text property is assigned
                _caretPos = rangeAfter.end;
                _selectionRange.start = _caretPos;
                _selectionRange.end = _caretPos;
                updateMaxLineWidth();
                measureVisibleText();
                ensureCaretVisible();
                correctCaretPos();
                requestLayout();
                requestActionsUpdate();
            } else if (operation.action == EditAction.SaveContent) {
                // saved
            } else {
                // modified
                _caretPos = rangeAfter.end;
                _selectionRange.start = _caretPos;
                _selectionRange.end = _caretPos;
                updateMaxLineWidth();
                measureVisibleText();
                ensureCaretVisible();
                requestActionsUpdate();
                processSmartIndent(operation);
            }
        } else {
            updateMaxLineWidth();
            measureVisibleText();
            correctCaretPos();
            requestLayout();
            requestActionsUpdate();
        }
        invalidate();
        if (modifiedStateChange.assigned) {
            if (_lastReportedModifiedState != content.modified) {
                _lastReportedModifiedState = content.modified;
                modifiedStateChange(this, content.modified);
                requestActionsUpdate();
            }
        }
        if (contentChange.assigned) {
            contentChange(_content);
        }
        handleEditorStateChange();
        return;
    }
    protected bool _lastReportedModifiedState;

    /// get widget text
    override @property dstring text() const { return _content.text; }

    /// set text
    override @property Widget text(dstring s) {
        _content.text = s;
        requestLayout();
        return this;
    }

    /// set text
    override @property Widget text(UIString s) {
        _content.text = s;
        requestLayout();
        return this;
    }

    protected TextPosition _caretPos;
    protected TextRange _selectionRange;

    abstract protected Rect textPosToClient(TextPosition p);

    abstract protected TextPosition clientToTextPos(Point pt);

    abstract protected void ensureCaretVisible(bool center = false);

    abstract protected Point measureVisibleText();

    protected int _caretBlingingInterval = 800;
    protected ulong _caretTimerId;
    protected bool _caretBlinkingPhase;
    protected long _lastBlinkStartTs;
    protected bool _caretBlinks = true;

    /// when true, enables caret blinking, otherwise it's always visible
    @property void showCaretBlinking(bool blinks) {
        _caretBlinks = blinks;
    }
    /// when true, enables caret blinking, otherwise it's always visible
    @property bool showCaretBlinking() {
        return _caretBlinks;
    }

    protected void startCaretBlinking() {
        if (window) {
            static if (WIDGET_STYLE_CONSOLE) {
                window.caretRect = caretRect;
                window.caretReplace = _replaceMode;
            } else {
                long ts = currentTimeMillis;
                if (_caretTimerId) {
                    if (_lastBlinkStartTs + _caretBlingingInterval / 4 > ts)
                        return; // don't update timer too frequently
                    cancelTimer(_caretTimerId);
                }
                _caretTimerId = setTimer(_caretBlingingInterval / 2);
                _lastBlinkStartTs = ts;
                _caretBlinkingPhase = false;
                invalidate();
            }
        }
    }

    protected void stopCaretBlinking() {
        if (window) {
            static if (WIDGET_STYLE_CONSOLE) {
                window.caretRect = Rect.init;
            } else {
                if (_caretTimerId) {
                    cancelTimer(_caretTimerId);
                    _caretTimerId = 0;
                }
            }
        }
    }

    /// handle timer; return true to repeat timer event after next interval, false cancel timer
    override bool onTimer(ulong id) {
        if (id == _caretTimerId) {
            _caretBlinkingPhase = !_caretBlinkingPhase;
            if (!_caretBlinkingPhase)
                _lastBlinkStartTs = currentTimeMillis;
            invalidate();
            //window.update(true);
            bool res = focused;
            if (!res)
                _caretTimerId = 0;
            return res;
        }
        if (id == _hoverTimer) {
            cancelHoverTimer();
            onHoverTimeout(_hoverMousePosition, _hoverTextPosition);
            return false;
        }
        return super.onTimer(id);
    }

    /// override to handle focus changes
    override protected void handleFocusChange(bool focused, bool receivedFocusFromKeyboard = false) {
        if (focused)
            startCaretBlinking();
        else {
            stopCaretBlinking();
            cancelHoverTimer();

            if(_deselectAllWhenUnfocused) {
                _selectionRange.start = _caretPos;
                _selectionRange.end = _caretPos;
            }
        }
        if(focused && _selectAllWhenFocusedWithTab && receivedFocusFromKeyboard)
            handleAction(ACTION_EDITOR_SELECT_ALL);
        super.handleFocusChange(focused);
    }

    //In word wrap mode, set by caretRect so ensureCaretVisible will know when to scroll
    protected int caretHeightOffset;
    
    /// returns cursor rectangle
    protected Rect caretRect() {
        Rect caretRc = textPosToClient(_caretPos);
        if (_replaceMode) {
            dstring s = _content[_caretPos.line];
            if (_caretPos.pos < s.length) {
                TextPosition nextPos = _caretPos;
                nextPos.pos++;
                Rect nextRect = textPosToClient(nextPos);
                caretRc.right = nextRect.right;
            } else {
                caretRc.right += _spaceWidth;
            }
        }
        if (_wordWrap)
        {
            _scrollPos.x = 0;
            int wrapLine = findWrapLine(_caretPos);
            int xOffset;
            if (wrapLine > 0)
            {
                LineSpan curSpan = getSpan(_caretPos.line);
                xOffset = curSpan.accumulation(wrapLine, LineSpan.WrapPointInfo.Width);
            }
            auto yOffset = -1 * _lineHeight * (wrapsUpTo(_caretPos.line) + wrapLine);
            caretHeightOffset = yOffset;
            caretRc.offset(_clientRect.left - xOffset, _clientRect.top - yOffset);
        }
        else
            caretRc.offset(_clientRect.left, _clientRect.top);
        return caretRc;
    }

    /// handle theme change: e.g. reload some themed resources
    override void onThemeChanged() {
        super.onThemeChanged();
        _caretColor = style.customColor("edit_caret");
        _caretColorReplace = style.customColor("edit_caret_replace");
        _selectionColorFocused = style.customColor("editor_selection_focused");
        _selectionColorNormal = style.customColor("editor_selection_normal");
        _searchHighlightColorCurrent = style.customColor("editor_search_highlight_current");
        _searchHighlightColorOther = style.customColor("editor_search_highlight_other");
        _leftPaneBackgroundColor = style.customColor("editor_left_pane_background");
        _leftPaneBackgroundColor2 = style.customColor("editor_left_pane_background2");
        _leftPaneBackgroundColor3 = style.customColor("editor_left_pane_background3");
        _leftPaneLineNumberColor = style.customColor("editor_left_pane_line_number_text");
        _leftPaneLineNumberColorEdited = style.customColor("editor_left_pane_line_number_text_edited", 0xC0C000);
        _leftPaneLineNumberColorSaved = style.customColor("editor_left_pane_line_number_text_saved", 0x00C000);
        _leftPaneLineNumberColorCurrentLine = style.customColor("editor_left_pane_line_number_text_current_line", 0xFFFFFFFF);
        _leftPaneLineNumberBackgroundColorCurrentLine = style.customColor("editor_left_pane_line_number_background_current_line", 0xC08080FF);
        _leftPaneLineNumberBackgroundColor = style.customColor("editor_left_pane_line_number_background");
        _colorIconBreakpoint = style.customColor("editor_left_pane_line_icon_color_breakpoint", 0xFF0000);
        _colorIconBookmark = style.customColor("editor_left_pane_line_icon_color_bookmark", 0x0000FF);
        _colorIconError = style.customColor("editor_left_pane_line_icon_color_error", 0x80FF0000);
        _matchingBracketHightlightColor = style.customColor("editor_matching_bracket_highlight");
    }

    /// draws caret
    protected void drawCaret(DrawBuf buf) {
        if (focused) {
            if (_caretBlinkingPhase && _caretBlinks) {
                return;
            }
            // draw caret
            Rect caretRc = caretRect();
            if (caretRc.intersects(_clientRect)) {
                //caretRc.left++;
                if (_replaceMode && BACKEND_GUI)
                    buf.fillRect(caretRc, _caretColorReplace);
                //buf.drawLine(Point(caretRc.left, caretRc.bottom), Point(caretRc.left, caretRc.top), _caretColor);
                buf.fillRect(Rect(caretRc.left, caretRc.top, caretRc.left + 1, caretRc.bottom), _caretColor);
            }
        }
    }

    protected void updateFontProps() {
        FontRef font = font();
        _fixedFont = font.isFixed;
        _spaceWidth = font.spaceWidth;
        _lineHeight = font.height;
    }

    /// when cursor position or selection is out of content bounds, fix it to nearest valid position
    protected void correctCaretPos() {
        _content.correctPosition(_caretPos);
        _content.correctPosition(_selectionRange.start);
        _content.correctPosition(_selectionRange.end);
        if (_selectionRange.empty)
            _selectionRange = TextRange(_caretPos, _caretPos);
        handleEditorStateChange();
    }


    private int[] _lineWidthBuf;
    protected int calcLineWidth(dstring s) {
        int w = 0;
        if (_fixedFont) {
            int tabw = tabSize * _spaceWidth;
            // version optimized for fixed font
            for (int i = 0; i < s.length; i++) {
                if (s[i] == '\t') {
                    w += _spaceWidth;
                    w = (w + tabw - 1) / tabw * tabw;
                } else {
                    w += _spaceWidth;
                }
            }
        } else {
            // variable pitch font
            if (_lineWidthBuf.length < s.length)
                _lineWidthBuf.length = s.length;
            int charsMeasured = font.measureText(s, _lineWidthBuf, int.max);
            if (charsMeasured > 0)
                w = _lineWidthBuf[charsMeasured - 1];
        }
        return w;
    }

    protected void updateSelectionAfterCursorMovement(TextPosition oldCaretPos, bool selecting) {
        if (selecting) {
            if (oldCaretPos == _selectionRange.start) {
                if (_caretPos >= _selectionRange.end) {
                    _selectionRange.start = _selectionRange.end;
                    _selectionRange.end = _caretPos;
                } else {
                    _selectionRange.start = _caretPos;
                }
            } else if (oldCaretPos == _selectionRange.end) {
                if (_caretPos < _selectionRange.start) {
                    _selectionRange.end = _selectionRange.start;
                    _selectionRange.start = _caretPos;
                } else {
                    _selectionRange.end = _caretPos;
                }
            } else {
                if (oldCaretPos < _caretPos) {
                    // start selection forward
                    _selectionRange.start = oldCaretPos;
                    _selectionRange.end = _caretPos;
                } else {
                    // start selection backward
                    _selectionRange.start = _caretPos;
                    _selectionRange.end = oldCaretPos;
                }
            }
        } else {
            _selectionRange.start = _caretPos;
            _selectionRange.end = _caretPos;
        }
        invalidate();
        requestActionsUpdate();
        handleEditorStateChange();
    }

    protected dstring _textToHighlight;
    protected uint _textToHighlightOptions;

    /// text pattern to highlight - e.g. for search
    @property dstring textToHighlight() {
        return _textToHighlight;
    }
    /// set text to highlight -- e.g. for search
    void setTextToHighlight(dstring pattern, uint textToHighlightOptions) {
        _textToHighlight = pattern;
        _textToHighlightOptions = textToHighlightOptions;
        invalidate();
    }
    
    /// Used instead of using clientToTextPos for mouse input when in word wrap mode
    protected TextPosition wordWrapMouseOffset(int x, int y)
    {
        if(_span.length == 0)
            return clientToTextPos(Point(x,y));
        int selectedVisibleLine = y / _lineHeight;
            
        LineSpan _curSpan;
        
        int wrapLine = 0;
        int curLine = 0;
        bool foundWrap = false;
        int accumulativeWidths = 0;
        int curWrapOfSpan = 0;
        
        lineSpanIterate(delegate(LineSpan curSpan){
            while (!foundWrap)
            {
                if (wrapLine == selectedVisibleLine)
                {
                    foundWrap = true;
                    break;
                }
                accumulativeWidths += curSpan.wrapPoints[curWrapOfSpan].wrapWidth;
                wrapLine++;
                curWrapOfSpan++;
                if (curWrapOfSpan >= curSpan.len)
                {
                    break;
                }
            }
            if (!foundWrap)
            {
                accumulativeWidths = 0;
                curLine++;
            }
            curWrapOfSpan = 0;
        });
        
        int fakeLineHeight = curLine * _lineHeight;
        return clientToTextPos(Point(x + accumulativeWidths,fakeLineHeight));
    }

    protected void selectWordByMouse(int x, int y) {
        TextPosition oldCaretPos = _caretPos;
        TextPosition newPos = _wordWrap ? wordWrapMouseOffset(x,y) : clientToTextPos(Point(x,y));
        TextRange r = content.wordBounds(newPos);
        if (r.start < r.end) {
            _selectionRange = r;
            _caretPos = r.end;
            invalidate();
            requestActionsUpdate();
        } else {
            _caretPos = newPos;
            updateSelectionAfterCursorMovement(oldCaretPos, false);
        }
        handleEditorStateChange();
    }

    protected void selectLineByMouse(int x, int y, bool onSameLineOnly = true) {
        TextPosition oldCaretPos = _caretPos;
        TextPosition newPos = _wordWrap ? wordWrapMouseOffset(x,y) : clientToTextPos(Point(x,y));
        if (onSameLineOnly && newPos.line != oldCaretPos.line)
            return; // different lines
        TextRange r = content.lineRange(newPos.line);
        if (r.start < r.end) {
            _selectionRange = r;
            _caretPos = r.end;
            invalidate();
            requestActionsUpdate();
        } else {
            _caretPos = newPos;
            updateSelectionAfterCursorMovement(oldCaretPos, false);
        }
        handleEditorStateChange();
    }

    protected void updateCaretPositionByMouse(int x, int y, bool selecting) {
        TextPosition oldCaretPos = _caretPos;
        TextPosition newPos = _wordWrap ? wordWrapMouseOffset(x,y) : clientToTextPos(Point(x,y));
        if (newPos != _caretPos) {
            _caretPos = newPos;
            updateSelectionAfterCursorMovement(oldCaretPos, selecting);
            invalidate();
        }
        handleEditorStateChange();
    }

    /// generate string of spaces, to reach next tab position
    protected dstring spacesForTab(int currentPos) {
        int newPos = (currentPos + tabSize + 1) / tabSize * tabSize;
        return "                "d[0..(newPos - currentPos)];
    }

    /// returns true if one or more lines selected fully
    protected bool multipleLinesSelected() {
        return _selectionRange.end.line > _selectionRange.start.line;
    }

    protected bool _camelCasePartsAsWords = true;

    void replaceSelectionText(dstring newText) {
        EditOperation op = new EditOperation(EditAction.Replace, _selectionRange, [newText]);
        _content.performOperation(op, this);
        ensureCaretVisible();
    }

    protected bool removeSelectionTextIfSelected() {
        if (_selectionRange.empty)
            return false;
        // clear selection
        EditOperation op = new EditOperation(EditAction.Replace, _selectionRange, [""d]);
        _content.performOperation(op, this);
        ensureCaretVisible();
        return true;
    }

    /// returns current selection text (joined with LF when span over multiple lines)
    public dstring getSelectedText() {
        return getRangeText(_selectionRange);
    }

    /// returns text for specified range (joined with LF when span over multiple lines)
    public dstring getRangeText(TextRange range) {
        dstring selectionText = concatDStrings(_content.rangeText(range));
        return selectionText;
    }

    /// returns range for line with cursor
    @property public TextRange currentLineRange() {
        return _content.lineRange(_caretPos.line);
    }

    /// clears selection (don't change text, just unselect)
    void clearSelection() {
        _selectionRange = TextRange(_caretPos, _caretPos);
        invalidate();
    }

    protected bool removeRangeText(TextRange range) {
        if (range.empty)
            return false;
        _selectionRange = range;
        _caretPos = _selectionRange.start;
        EditOperation op = new EditOperation(EditAction.Replace, range, [""d]);
        _content.performOperation(op, this);
        //_selectionRange.start = _caretPos;
        //_selectionRange.end = _caretPos;
        ensureCaretVisible();
        handleEditorStateChange();
        return true;
    }

    /// returns current selection range
    @property TextRange selectionRange() {
        return _selectionRange;
    }
    /// sets current selection range
    @property void selectionRange(TextRange range) {
        if (range.empty)
            return;
        _selectionRange = range;
        _caretPos = range.end;
        handleEditorStateChange();
    }

    /// override to handle specific actions state (e.g. change enabled state for supported actions)
    override bool handleActionStateRequest(const Action a) {
        switch (a.id) with(EditorActions)
        {
            case ToggleBlockComment:
                if (!_content.syntaxSupport || !_content.syntaxSupport.supportsToggleBlockComment)
                    a.state = ACTION_STATE_INVISIBLE;
                else if (enabled && _content.syntaxSupport.canToggleBlockComment(_selectionRange))
                    a.state = ACTION_STATE_ENABLED;
                else
                    a.state = ACTION_STATE_DISABLE;
                return true;
            case ToggleLineComment:
                if (!_content.syntaxSupport || !_content.syntaxSupport.supportsToggleLineComment)
                    a.state = ACTION_STATE_INVISIBLE;
                else if (enabled && _content.syntaxSupport.canToggleLineComment(_selectionRange))
                    a.state = ACTION_STATE_ENABLED;
                else
                    a.state = ACTION_STATE_DISABLE;
                return true;
            case Copy:
            case Cut:
            case Paste:
            case Undo:
            case Redo:
            case Tab:
            case BackTab:
            case Indent:
            case Unindent:
                if (isActionEnabled(a))
                    a.state = ACTION_STATE_ENABLED;
                else
                    a.state = ACTION_STATE_DISABLE;
                return true;
            default:
                return super.handleActionStateRequest(a);
        }
    }

    override protected bool handleAction(const Action a) {
        TextPosition oldCaretPos = _caretPos;
        dstring currentLine = _content[_caretPos.line];
        switch (a.id) with(EditorActions)
        {
            case Left:
            case SelectLeft:
                correctCaretPos();
                if (_caretPos.pos > 0) {
                    _caretPos.pos--;
                    updateSelectionAfterCursorMovement(oldCaretPos, (a.id & 1) != 0);
                    ensureCaretVisible();
                } else if (_caretPos.line > 0) {
                    _caretPos = _content.lineEnd(_caretPos.line - 1);
                    updateSelectionAfterCursorMovement(oldCaretPos, (a.id & 1) != 0);
                    ensureCaretVisible();
                }
                return true;
            case Right:
            case SelectRight:
                correctCaretPos();
                if (_caretPos.pos < currentLine.length) {
                    _caretPos.pos++;
                    updateSelectionAfterCursorMovement(oldCaretPos, (a.id & 1) != 0);
                    ensureCaretVisible();
                } else if (_caretPos.line < _content.length - 1 && _content.multiline) {
                    _caretPos.pos = 0;
                    _caretPos.line++;
                    updateSelectionAfterCursorMovement(oldCaretPos, (a.id & 1) != 0);
                    ensureCaretVisible();
                }
                return true;
            case WordLeft:
            case SelectWordLeft:
                {
                    TextPosition newpos = _content.moveByWord(_caretPos, -1, _camelCasePartsAsWords);
                    if (newpos != _caretPos) {
                        _caretPos = newpos;
                        updateSelectionAfterCursorMovement(oldCaretPos, a.id == EditorActions.SelectWordLeft);
                        ensureCaretVisible();
                    }
                }
                return true;
            case WordRight:
            case SelectWordRight:
                {
                    TextPosition newpos = _content.moveByWord(_caretPos, 1, _camelCasePartsAsWords);
                    if (newpos != _caretPos) {
                        _caretPos = newpos;
                        updateSelectionAfterCursorMovement(oldCaretPos, a.id == EditorActions.SelectWordRight);
                        ensureCaretVisible();
                    }
                }
                return true;
            case DocumentBegin:
            case SelectDocumentBegin:
                if (_caretPos.pos > 0 || _caretPos.line > 0) {
                    _caretPos.line = 0;
                    _caretPos.pos = 0;
                    ensureCaretVisible();
                    updateSelectionAfterCursorMovement(oldCaretPos, (a.id & 1) != 0);
                }
                return true;
            case LineBegin:
            case SelectLineBegin:
                auto space = _content.getLineWhiteSpace(_caretPos.line);
                if (_caretPos.pos > 0) {
                    if (_caretPos.pos > space.firstNonSpaceIndex && space.firstNonSpaceIndex > 0)
                        _caretPos.pos = space.firstNonSpaceIndex;
                    else
                        _caretPos.pos = 0;
                    ensureCaretVisible();
                    updateSelectionAfterCursorMovement(oldCaretPos, (a.id & 1) != 0);
                } else {
                    // caret pos is 0
                    if (space.firstNonSpaceIndex > 0)
                        _caretPos.pos = space.firstNonSpaceIndex;
                    ensureCaretVisible();
                    updateSelectionAfterCursorMovement(oldCaretPos, (a.id & 1) != 0);
                    if (a.id == EditorActions.LineBegin && _caretPos == oldCaretPos) {
                        clearSelection();
                    }
                }
                return true;
            case DocumentEnd:
            case SelectDocumentEnd:
                if (_caretPos.line < _content.length - 1 || _caretPos.pos < _content[_content.length - 1].length) {
                    _caretPos.line = _content.length - 1;
                    _caretPos.pos = cast(int)_content[_content.length - 1].length;
                    ensureCaretVisible();
                    updateSelectionAfterCursorMovement(oldCaretPos, (a.id & 1) != 0);
                }
                return true;
            case LineEnd:
            case SelectLineEnd:
                if (_caretPos.pos < currentLine.length) {
                    _caretPos.pos = cast(int)currentLine.length;
                    ensureCaretVisible();
                    updateSelectionAfterCursorMovement(oldCaretPos, (a.id & 1) != 0);
                } else if (a.id == EditorActions.LineEnd) {
                        clearSelection();
                }
                return true;
            case DelPrevWord:
                if (readOnly)
                    return true;
                correctCaretPos();
                if (removeSelectionTextIfSelected()) // clear selection
                    return true;
                TextPosition newpos = _content.moveByWord(_caretPos, -1, _camelCasePartsAsWords);
                if (newpos < _caretPos)
                    removeRangeText(TextRange(newpos, _caretPos));
                return true;
            case DelNextWord:
                if (readOnly)
                    return true;
                correctCaretPos();
                if (removeSelectionTextIfSelected()) // clear selection
                    return true;
                TextPosition newpos = _content.moveByWord(_caretPos, 1, _camelCasePartsAsWords);
                if (newpos > _caretPos)
                    removeRangeText(TextRange(_caretPos, newpos));
                return true;
            case DelPrevChar:
                if (readOnly)
                    return true;
                correctCaretPos();
                if (removeSelectionTextIfSelected()) // clear selection
                    return true;
                if (_caretPos.pos > 0) {
                    // delete prev char in current line
                    TextRange range = TextRange(_caretPos, _caretPos);
                    range.start.pos--;
                    removeRangeText(range);
                } else if (_caretPos.line > 0) {
                    // merge with previous line
                    TextRange range = TextRange(_caretPos, _caretPos);
                    range.start = _content.lineEnd(range.start.line - 1);
                    removeRangeText(range);
                }
                return true;
            case DelNextChar:
                if (readOnly)
                    return true;
                correctCaretPos();
                if (removeSelectionTextIfSelected()) // clear selection
                    return true;
                if (_caretPos.pos < currentLine.length) {
                    // delete char in current line
                    TextRange range = TextRange(_caretPos, _caretPos);
                    range.end.pos++;
                    removeRangeText(range);
                } else if (_caretPos.line < _content.length - 1) {
                    // merge with next line
                    TextRange range = TextRange(_caretPos, _caretPos);
                    range.end.line++;
                    range.end.pos = 0;
                    removeRangeText(range);
                }
                return true;
            case Copy:
            case Cut:
                TextRange range = _selectionRange;
                if (range.empty && _copyCurrentLineWhenNoSelection) {
                    range = currentLineRange;
                }
                if (!range.empty) {
                    dstring selectionText = getRangeText(range);
                    platform.setClipboardText(selectionText);
                    if (!readOnly && a.id == Cut) {
                        EditOperation op = new EditOperation(EditAction.Replace, range, [""d]);
                        _content.performOperation(op, this);
                    }
                }
                return true;
            case Paste:
                {
                    if (readOnly)
                        return true;
                    dstring selectionText = platform.getClipboardText();
                    dstring[] lines;
                    if (_content.multiline) {
                        lines = splitDString(selectionText);
                    } else {
                        lines = [replaceEolsWithSpaces(selectionText)];
                    }
                    EditOperation op = new EditOperation(EditAction.Replace, _selectionRange, lines);
                    _content.performOperation(op, this);
                }
                return true;
            case Undo:
                {
                    if (readOnly)
                        return true;
                    _content.undo(this);
                }
                return true;
            case Redo:
                {
                    if (readOnly)
                        return true;
                    _content.redo(this);
                }
                return true;
            case Indent:
                indentRange(false);
                return true;
            case Unindent:
                indentRange(true);
                return true;
            case Tab:
                {
                    if (readOnly)
                        return true;
                    if (_selectionRange.empty) {
                        if (useSpacesForTabs) {
                            // insert one or more spaces to
                            EditOperation op = new EditOperation(EditAction.Replace, TextRange(_caretPos, _caretPos), [spacesForTab(_caretPos.pos)]);
                            _content.performOperation(op, this);
                        } else {
                            // just insert tab character
                            EditOperation op = new EditOperation(EditAction.Replace, TextRange(_caretPos, _caretPos), ["\t"d]);
                            _content.performOperation(op, this);
                        }
                    } else {
                        if (multipleLinesSelected()) {
                            // indent range
                            return handleAction(new Action(EditorActions.Indent));
                        } else {
                            // insert tab
                            if (useSpacesForTabs) {
                                // insert one or more spaces to
                                EditOperation op = new EditOperation(EditAction.Replace, _selectionRange, [spacesForTab(_selectionRange.start.pos)]);
                                _content.performOperation(op, this);
                            } else {
                                // just insert tab character
                                EditOperation op = new EditOperation(EditAction.Replace, _selectionRange, ["\t"d]);
                                _content.performOperation(op, this);
                            }
                        }

                    }
                }
                return true;
            case BackTab:
                {
                    if (readOnly)
                        return true;
                    if (_selectionRange.empty) {
                        // remove spaces before caret
                        TextRange r = spaceBefore(_caretPos);
                        if (!r.empty) {
                            EditOperation op = new EditOperation(EditAction.Replace, r, [""d]);
                            _content.performOperation(op, this);
                        }
                    } else {
                        if (multipleLinesSelected()) {
                            // unindent range
                            return handleAction(new Action(EditorActions.Unindent));
                        } else {
                            // remove space before selection
                            TextRange r = spaceBefore(_selectionRange.start);
                            if (!r.empty) {
                                int nchars = r.end.pos - r.start.pos;
                                TextRange saveRange = _selectionRange;
                                TextPosition saveCursor = _caretPos;
                                EditOperation op = new EditOperation(EditAction.Replace, r, [""d]);
                                _content.performOperation(op, this);
                                if (saveCursor.line == saveRange.start.line)
                                    saveCursor.pos -= nchars;
                                if (saveRange.end.line == saveRange.start.line)
                                    saveRange.end.pos -= nchars;
                                saveRange.start.pos -= nchars;
                                _selectionRange = saveRange;
                                _caretPos = saveCursor;
                                ensureCaretVisible();
                            }
                        }
                    }
                }
                return true;
            case ToggleReplaceMode:
                replaceMode = !replaceMode;
                return true;
            case SelectAll:
                selectAll();
                ensureCaretVisible();
                return true;
            case ToggleBookmark:
                if (_content.multiline) {
                    int line = a.longParam >= 0 ? cast(int)a.longParam : _caretPos.line;
                    _content.lineIcons.toggleBookmark(line);
                    return true;
                }
                return false;
            case GoToNextBookmark:
            case GoToPreviousBookmark:
                if (_content.multiline) {
                    LineIcon mark = _content.lineIcons.findNext(LineIconType.bookmark, _selectionRange.end.line, a.id == EditorActions.GoToNextBookmark ? 1 : -1);
                    if (mark) {
                        setCaretPos(mark.line, 0, true);
                        return true;
                    }
                }
                return false;
            default:
                break;
        }
        return super.handleAction(a);
    }

    /// Select whole text
    void selectAll() {
        _selectionRange.start.line = 0;
        _selectionRange.start.pos = 0;
        _selectionRange.end = _content.lineEnd(_content.length - 1);
        _caretPos = _selectionRange.end;
        requestActionsUpdate();
    }

    protected TextRange spaceBefore(TextPosition pos) {
        TextRange res = TextRange(pos, pos);
        dstring s = _content[pos.line];
        int x = 0;
        int start = -1;
        for (int i = 0; i < pos.pos; i++) {
            dchar ch = s[i];
            if (ch == ' ') {
                if (start == -1 || (x % tabSize) == 0)
                    start = i;
                x++;
            } else if (ch == '\t') {
                if (start == -1 || (x % tabSize) == 0)
                    start = i;
                x = (x + tabSize + 1) / tabSize * tabSize;
            } else {
                x++;
                start = -1;
            }
        }
        if (start != -1) {
            res.start.pos = start;
        }
        return res;
    }

    /// change line indent
    protected dstring indentLine(dstring src, bool back, TextPosition * cursorPos) {
        int firstNonSpace = -1;
        int x = 0;
        int unindentPos = -1;
        int cursor = cursorPos ? cursorPos.pos : 0;
        for (int i = 0; i < src.length; i++) {
            dchar ch = src[i];
            if (ch == ' ') {
                x++;
            } else if (ch == '\t') {
                x = (x + tabSize + 1) / tabSize * tabSize;
            } else {
                firstNonSpace = i;
                break;
            }
            if (x <= tabSize)
                unindentPos = i + 1;
        }
        if (firstNonSpace == -1) // only spaces or empty line -- do not change it
            return src;
        if (back) {
            // unindent
            if (unindentPos == -1)
                return src; // no change
            if (unindentPos == src.length) {
                if (cursorPos)
                    cursorPos.pos = 0;
                return ""d;
            }
            if (cursor >= unindentPos)
                cursorPos.pos -= unindentPos;
            return src[unindentPos .. $].dup;
        } else {
            // indent
            if (useSpacesForTabs) {
                if (cursor > 0)
                    cursorPos.pos += tabSize;
                return spacesForTab(0) ~ src;
            } else {
                if (cursor > 0)
                    cursorPos.pos++;
                return "\t"d ~ src;
            }
        }
    }

    /// indent / unindent range
    protected void indentRange(bool back) {
        TextRange r = _selectionRange;
        r.start.pos = 0;
        if (r.end.pos > 0)
            r.end = _content.lineBegin(r.end.line + 1);
        if (r.end.line <= r.start.line)
            r = TextRange(_content.lineBegin(_caretPos.line), _content.lineBegin(_caretPos.line + 1));
        int lineCount = r.end.line - r.start.line;
        if (r.end.pos > 0)
            lineCount++;
        dstring[] newContent = new dstring[lineCount + 1];
        bool changed = false;
        for (int i = 0; i < lineCount; i++) {
            dstring srcline = _content.line(r.start.line + i);
            dstring dstline = indentLine(srcline, back, r.start.line + i == _caretPos.line ? &_caretPos : null);
            newContent[i] = dstline;
            if (dstline.length != srcline.length)
                changed = true;
        }
        if (changed) {
            TextRange saveRange = r;
            TextPosition saveCursor = _caretPos;
            EditOperation op = new EditOperation(EditAction.Replace, r, newContent);
            _content.performOperation(op, this);
            _selectionRange = saveRange;
            _caretPos = saveCursor;
            ensureCaretVisible();
        }
    }

    /// map key to action
    override protected Action findKeyAction(uint keyCode, uint flags) {
        // don't handle tabs when disabled
        if (keyCode == KeyCode.TAB && (flags == 0 || flags == KeyFlag.Shift) && (!_wantTabs || readOnly))
            return null;
        return super.findKeyAction(keyCode, flags);
    }

    static bool isAZaz(dchar ch) {
        return (ch >= 'a' && ch <='z') || (ch >= 'A' && ch <='Z');
    }

    /// handle keys
    override bool onKeyEvent(KeyEvent event) {
        //Log.d("onKeyEvent ", event.action, " ", event.keyCode, " flags ", event.flags);
        if (focused) startCaretBlinking();
        cancelHoverTimer();
        bool ctrlOrAltPressed = !!(event.flags & KeyFlag.Control); //(event.flags & (KeyFlag.Control /* | KeyFlag.Alt */));
        //if (event.action == KeyAction.KeyDown && event.keyCode == KeyCode.SPACE && (event.flags & KeyFlag.Control)) {
        //    Log.d("Ctrl+Space pressed");
        //}
        if (event.action == KeyAction.Text && event.text.length && !ctrlOrAltPressed) {
            //Log.d("text entered: ", event.text);
            if (readOnly)
                return true;
            if (!(!!(event.flags & KeyFlag.Alt) && event.text.length == 1 && isAZaz(event.text[0]))) { // filter out Alt+A..Z
                if (replaceMode && _selectionRange.empty && _content[_caretPos.line].length >= _caretPos.pos + event.text.length) {
                    // replace next char(s)
                    TextRange range = _selectionRange;
                    range.end.pos += cast(int)event.text.length;
                    EditOperation op = new EditOperation(EditAction.Replace, range, [event.text]);
                    _content.performOperation(op, this);
                } else {
                    EditOperation op = new EditOperation(EditAction.Replace, _selectionRange, [event.text]);
                    _content.performOperation(op, this);
                }
                return true;
            }
        }
        //if (event.keyCode == KeyCode.SPACE && !readOnly) {
        //    return true;
        //}
        //if (event.keyCode == KeyCode.RETURN && !readOnly && !_content.multiline) {
        //    return true;
        //}
        return super.onKeyEvent(event);
    }

    /// Handle Ctrl + Left mouse click on text
    protected void onControlClick() {
        // override to do something useful on Ctrl + Left mouse click in text
    }

    protected TextPosition _hoverTextPosition;
    protected Point _hoverMousePosition;
    protected ulong _hoverTimer;
    protected long _hoverTimeoutMillis = 800;

    /// override to handle mouse hover timeout in text
    protected void onHoverTimeout(Point pt, TextPosition pos) {
        // override to do something useful on hover timeout
    }

    protected void onHover(Point pos) {
        if (_hoverMousePosition == pos)
            return;
        //Log.d("onHover ", pos);
        int x = pos.x - left - _leftPaneWidth;
        int y = pos.y - top;
        _hoverMousePosition = pos;
        _hoverTextPosition = clientToTextPos(Point(x, y));
        cancelHoverTimer();
        Rect reversePos = textPosToClient(_hoverTextPosition);
        if (x < reversePos.left + 10.pointsToPixels)
            _hoverTimer = setTimer(_hoverTimeoutMillis);
    }

    protected void cancelHoverTimer() {
        if (_hoverTimer) {
            cancelTimer(_hoverTimer);
            _hoverTimer = 0;
        }
    }

    /// process mouse event; return true if event is processed by widget.
    override bool onMouseEvent(MouseEvent event) {
        //Log.d("onMouseEvent ", id, " ", event.action, "  (", event.x, ",", event.y, ")");
        // support onClick
        bool insideLeftPane = event.x < _clientRect.left && event.x >= _clientRect.left - _leftPaneWidth;
        if (event.action == MouseAction.ButtonDown && insideLeftPane) {
            setFocus();
            cancelHoverTimer();
            if (onLeftPaneMouseClick(event))
                return true;
        }
        if (event.action == MouseAction.ButtonDown && event.button == MouseButton.Left) {
            setFocus();
            cancelHoverTimer();
            if (event.tripleClick) {
                selectLineByMouse(event.x - _clientRect.left, event.y - _clientRect.top);
            } else if (event.doubleClick) {
                selectWordByMouse(event.x - _clientRect.left, event.y - _clientRect.top);
            } else {
                auto doSelect = cast(bool)(event.keyFlags & MouseFlag.Shift);
                updateCaretPositionByMouse(event.x - _clientRect.left, event.y - _clientRect.top, doSelect);

                if (event.keyFlags == MouseFlag.Control)
                    onControlClick();
            }
            startCaretBlinking();
            invalidate();
            return true;
        }
        if (event.action == MouseAction.Move && (event.flags & MouseButton.Left) != 0) {
            updateCaretPositionByMouse(event.x - _clientRect.left, event.y - _clientRect.top, true);
            return true;
        }
        if (event.action == MouseAction.Move && event.flags == 0) {
            // hover
            if (focused && !insideLeftPane) {
                onHover(event.pos);
            } else {
                cancelHoverTimer();
            }
            return true;
        }
        if (event.action == MouseAction.ButtonUp && event.button == MouseButton.Left) {
            cancelHoverTimer();
            return true;
        }
        if (event.action == MouseAction.FocusOut || event.action == MouseAction.Cancel) {
            cancelHoverTimer();
            return true;
        }
        if (event.action == MouseAction.FocusIn) {
            cancelHoverTimer();
            return true;
        }
        if (event.action == MouseAction.Wheel) {
            cancelHoverTimer();
            uint keyFlags = event.flags & (MouseFlag.Shift | MouseFlag.Control | MouseFlag.Alt);
            if (event.wheelDelta < 0) {
                if (keyFlags == MouseFlag.Shift)
                    return handleAction(new Action(EditorActions.ScrollRight));
                if (keyFlags == MouseFlag.Control)
                    return handleAction(new Action(EditorActions.ZoomOut));
                return handleAction(new Action(EditorActions.ScrollLineDown));
            } else if (event.wheelDelta > 0) {
                if (keyFlags == MouseFlag.Shift)
                    return handleAction(new Action(EditorActions.ScrollLeft));
                if (keyFlags == MouseFlag.Control)
                    return handleAction(new Action(EditorActions.ZoomIn));
                return handleAction(new Action(EditorActions.ScrollLineUp));
            }
        }
        cancelHoverTimer();
        return super.onMouseEvent(event);
    }

    /// returns caret position
    @property TextPosition caretPos() {
        return _caretPos;
    }

    /// change caret position and ensure it is visible
    void setCaretPos(int line, int column, bool makeVisible = true, bool center = false)
    {
        _caretPos = TextPosition(line,column);
        correctCaretPos();
        invalidate();
        if (makeVisible)
            ensureCaretVisible(center);
        handleEditorStateChange();
    }
}

interface EditorActionHandler {
    bool onEditorAction(const Action action);
}

interface EnterKeyHandler {
    bool onEnterKey(EditWidgetBase editor);
}

/// single line editor
class EditLine : EditWidgetBase {

    Signal!EditorActionHandler editorAction;
    /// handle Enter key press inside line editor
    Signal!EnterKeyHandler enterKey;

    /// empty parameter list constructor - for usage by factory
    this() {
        this(null);
    }
    /// create with ID parameter
    this(string ID, dstring initialContent = null) {
        super(ID, ScrollBarMode.Invisible, ScrollBarMode.Invisible);
        _content = new EditableContent(false);
        _content.contentChanged = this;
        _selectAllWhenFocusedWithTab = true;
        _deselectAllWhenUnfocused = true;
        wantTabs = false;
        styleId = STYLE_EDIT_LINE;
        text = initialContent;
        onThemeChanged();
    }

    /// sets default popup menu with copy/paste/cut/undo/redo
    EditLine setDefaultPopupMenu() {
        MenuItem items = new MenuItem();
        items.add(ACTION_EDITOR_COPY, ACTION_EDITOR_PASTE, ACTION_EDITOR_CUT,
                  ACTION_EDITOR_UNDO, ACTION_EDITOR_REDO);
        popupMenu = items;
        return this;
    }

    protected dstring _measuredText;
    protected int[] _measuredTextWidths;
    protected Point _measuredTextSize;

    protected Point _measuredTextToSetWidgetSize;
    protected dstring _textToSetWidgetSize = "aaaaa"d;
    
    @property void textToSetWidgetSize(dstring newText) {
        _textToSetWidgetSize = newText;
        requestLayout();
    }

    @property dstring textToSetWidgetSize() {
        return _textToSetWidgetSize;
    }
    
    protected int[] _measuredTextToSetWidgetSizeWidths;

    protected dchar _passwordChar = 0;
    /// password character - 0 for normal editor, some character, e.g. '*' to hide text by replacing all characters with this char
    @property dchar passwordChar() { return _passwordChar; }
    @property EditLine passwordChar(dchar ch) {
        if (_passwordChar != ch) {
            _passwordChar = ch;
            requestLayout();
        }
        return this;
    }

    override protected Rect textPosToClient(TextPosition p) {
        Rect res;
        res.bottom = _clientRect.height;
        if (p.pos == 0)
            res.left = 0;
        else if (p.pos >= _measuredText.length)
            res.left = _measuredTextSize.x;
        else
            res.left = _measuredTextWidths[p.pos - 1];
        res.left -= _scrollPos.x;
        res.right = res.left + 1;
        return res;
    }

    override protected TextPosition clientToTextPos(Point pt) {
        pt.x += _scrollPos.x;
        TextPosition res;
        for (int i = 0; i < _measuredText.length; i++) {
            int x0 = i > 0 ? _measuredTextWidths[i - 1] : 0;
            int x1 = _measuredTextWidths[i];
            int mx = (x0 + x1) >> 1;
            if (pt.x <= mx) {
                res.pos = i;
                return res;
            }
        }
        res.pos = cast(int)_measuredText.length;
        return res;
    }

    override protected void ensureCaretVisible(bool center = false) {
        //_scrollPos
        Rect rc = textPosToClient(_caretPos);
        if (rc.left < 0) {
            // scroll left
            _scrollPos.x -= -rc.left + _clientRect.width / 10;
            if (_scrollPos.x < 0)
                _scrollPos.x = 0;
            invalidate();
        } else if (rc.left >= _clientRect.width - 10) {
            // scroll right
            _scrollPos.x += (rc.left - _clientRect.width) + _spaceWidth * 4;
            invalidate();
        }
        updateScrollBars();
        handleEditorStateChange();
    }

    protected dstring applyPasswordChar(dstring s) {
        if (!_passwordChar || s.length == 0)
            return s;
        dchar[] ss = s.dup;
        foreach(ref ch; ss)
            ch = _passwordChar;
        return cast(dstring)ss;
    }

    override protected Point measureVisibleText() {
        FontRef font = font();
        //Point sz = font.textSize(text);
        _measuredText = applyPasswordChar(text);
        _measuredTextWidths.length = _measuredText.length;
        int charsMeasured = font.measureText(_measuredText, _measuredTextWidths, MAX_WIDTH_UNSPECIFIED, tabSize);
        _measuredTextSize.x = charsMeasured > 0 ? _measuredTextWidths[charsMeasured - 1]: 0;
        _measuredTextSize.y = font.height;
        return _measuredTextSize;
    }

    protected Point measureTextToSetWidgetSize() {
        FontRef font = font();
        _measuredTextToSetWidgetSizeWidths.length = _textToSetWidgetSize.length;
        int charsMeasured = font.measureText(_textToSetWidgetSize, _measuredTextToSetWidgetSizeWidths, MAX_WIDTH_UNSPECIFIED, tabSize);
        _measuredTextToSetWidgetSize.x = charsMeasured > 0 ? _measuredTextToSetWidgetSizeWidths[charsMeasured - 1]: 0;
        _measuredTextToSetWidgetSize.y = font.height;
        return _measuredTextToSetWidgetSize;
    }

    /// measure
    override void measure(int parentWidth, int parentHeight) {
        if (visibility == Visibility.Gone)
            return;

        updateFontProps();
        measureVisibleText();
        measureTextToSetWidgetSize();
        measuredContent(parentWidth, parentHeight, _measuredTextToSetWidgetSize.x + _leftPaneWidth, _measuredTextToSetWidgetSize.y);
    }

    override bool handleAction(const Action a) {
        switch (a.id) with(EditorActions)
        {
            case InsertNewLine:
            case PrependNewLine:
            case AppendNewLine:
                if (editorAction.assigned) {
                    return editorAction(a);
                }
                break;
            case Up:
                break;
            case Down:
                break;
            case PageUp:
                break;
            case PageDown:
                break;
            default:
                break;
        }
        return super.handleAction(a);
    }


    /// handle keys
    override bool onKeyEvent(KeyEvent event) {
        if (enterKey.assigned) {
            if (event.keyCode == KeyCode.RETURN && event.modifiers == 0) {
                if (event.action == KeyAction.KeyDown)
                    return true;
                if (event.action == KeyAction.KeyUp) {
                    if (enterKey(this))
                       return true;
                }
            }
        }
        return super.onKeyEvent(event);
    }

    /// process mouse event; return true if event is processed by widget.
    override bool onMouseEvent(MouseEvent event) {
        return super.onMouseEvent(event);
    }

    /// Set widget rectangle to specified value and layout widget contents. (Step 2 of two phase layout).
    override void layout(Rect rc) {
        if (visibility == Visibility.Gone) {
            return;
        }
        _needLayout = false;
        Point sz = Point(rc.width, measuredHeight);
        applyAlign(rc, sz);
        _pos = rc;
        _clientRect = rc;
        applyMargins(_clientRect);
        applyPadding(_clientRect);
        if (_contentChanged) {
            measureVisibleText();
            _contentChanged = false;
        }
    }


    /// override to custom highlight of line background
    protected void drawLineBackground(DrawBuf buf, Rect lineRect, Rect visibleRect) {
        if (!_selectionRange.empty) {
            // line inside selection
            Rect startrc = textPosToClient(_selectionRange.start);
            Rect endrc = textPosToClient(_selectionRange.end);
            Rect rc = lineRect;
            rc.left = startrc.left + _clientRect.left;
            rc.right = endrc.left + _clientRect.left;
            if (!rc.empty) {
                // draw selection rect for line
                buf.fillRect(rc, focused ? _selectionColorFocused : _selectionColorNormal);
            }
            if (_leftPaneWidth > 0) {
                Rect leftPaneRect = visibleRect;
                leftPaneRect.right = leftPaneRect.left;
                leftPaneRect.left -= _leftPaneWidth;
                drawLeftPane(buf, leftPaneRect, 0);
            }
        }
    }

    /// draw content
    override void onDraw(DrawBuf buf) {
        if (visibility != Visibility.Visible)
            return;
        super.onDraw(buf);
        Rect rc = _pos;
        applyMargins(rc);
        applyPadding(rc);
        auto saver = ClipRectSaver(buf, rc, alpha);

        FontRef font = font();
        dstring txt = applyPasswordChar(text);

        drawLineBackground(buf, _clientRect, _clientRect);
        font.drawText(buf, rc.left - _scrollPos.x, rc.top, txt, textColor, tabSize);

        drawCaret(buf);
    }
}

// SpinCtrl
private {
    import std.ascii;
}

class SpinCtrl : HorizontalLayout {

    TextWidget label;
    int min, max;
    
    private EditLine linEdit;
    private Button butUp, butDown;
    

    @property int value() { return linEdit.text.to!int; }
    @property void value(int val) {
        linEdit.text = val.to!dstring;
    }
    
    override @property bool enabled() { return linEdit.enabled; }
    alias enabled = Widget.enabled;
    @property void enabled(bool status) {
        linEdit.enabled = status;
        butUp.enabled = status;
        butDown.enabled = status;
    }

    this(int min, int max, int initialVal = 0, dstring labelText = null){
        this.min = min;
        this.max = max;

        if(labelText !is null){
            label = new TextWidget("label", labelText);
            addChild(label);
        }

        linEdit = new class EditLine {
            this(){super("linEdit", "0"d);}
            override bool onKeyEvent(KeyEvent event) {
                if (( KeyAction.Text == event.action && event.text[0].isDigit)
                    || event.keyCode == KeyCode.BACK
                    || event.keyCode == KeyCode.DEL
                    || event.keyCode == KeyCode.LEFT
                    || event.keyCode == KeyCode.RIGHT
                    || event.keyCode == KeyCode.TAB
                    ){
                        return super.onKeyEvent(event);
                }
                return false;
            }

            override bool onMouseEvent(MouseEvent event) {
                if(enabled && event.action == MouseAction.Wheel){
                    if((event.wheelDelta == 1) && (value < max))
                        value = value + event.wheelDelta;
                    if((event.wheelDelta == -1) && (value > min))
                        value = value + event.wheelDelta;
                    return true;
                }
                return super.onMouseEvent(event);
            }
        };

        linEdit.addOnFocusChangeListener((w, t){
            if(linEdit.text == "")
                linEdit.text = "0";
            if(linEdit.text.to!int > max)
                value = max;
            if(linEdit.text.to!int < min)
                value = min;
            return true;
        });

        linEdit.minHeight = 35;
        if(initialVal != 0)
            value = initialVal;
        addChild(linEdit);


        auto butContainer = new VerticalLayout();
        butContainer.maxHeight = linEdit.minHeight;

        butUp = new Button("butUp", "+"d);
        butUp.margins(Rect(1.pointsToPixels, 1.pointsToPixels, 1.pointsToPixels, 1.pointsToPixels));

        butDown = new Button("butDown", "-"d);
        butDown.margins(Rect(1.pointsToPixels, 1.pointsToPixels, 1.pointsToPixels, 1.pointsToPixels));

        butContainer.addChild(butUp);
        butContainer.addChild(butDown);

        addChild(butContainer);

        butUp.click = delegate(Widget w) {
            immutable val = linEdit.text.to!int;
            if(val < max )
                linEdit.text = (val + 1).to!dstring;
            return true;
        };

        butDown.click = delegate(Widget w) {
            immutable val = linEdit.text.to!int;
            if(val > min )
                linEdit.text = (val - 1).to!dstring;
            return true;
        };
        
        enabled = true;
    }
    
}

/// multiline editor
class EditBox : EditWidgetBase {
    /// empty parameter list constructor - for usage by factory
    this() {
        this(null);
    }
    /// create with ID parameter
    this(string ID, dstring initialContent = null, ScrollBarMode hscrollbarMode = ScrollBarMode.Visible, ScrollBarMode vscrollbarMode = ScrollBarMode.Visible) {
        super(ID, hscrollbarMode, vscrollbarMode);
        _content = new EditableContent(true); // multiline
        _content.contentChanged = this;
        styleId = STYLE_EDIT_BOX;
        text = initialContent;
        acceleratorMap.add( [
            // zoom
            new Action(EditorActions.ZoomIn, KeyCode.ADD, KeyFlag.Control),
            new Action(EditorActions.ZoomOut, KeyCode.SUB, KeyFlag.Control),
        ]);
        onThemeChanged();
    }

    ~this() {
        if (_findPanel) {
            destroy(_findPanel);
            _findPanel = null;
        }
    }

    protected int _firstVisibleLine;

    protected int _maxLineWidth;
    protected int _numVisibleLines;             // number of lines visible in client area
    protected dstring[] _visibleLines;          // text for visible lines
    protected int[][] _visibleLinesMeasurement; // char positions for visible lines
    protected int[] _visibleLinesWidths; // width (in pixels) of visible lines
    protected CustomCharProps[][] _visibleLinesHighlights;
    protected CustomCharProps[][] _visibleLinesHighlightsBuf;

    protected Point _measuredTextToSetWidgetSize;
    protected dstring _textToSetWidgetSize = "aaaaa/naaaaa"d;
    protected int[] _measuredTextToSetWidgetSizeWidths;

    /// Set _needRewrap to true;
    override void wordWrapRefresh()
    {
        _needRewrap = true;
    }
    
    override @property int fontSize() const { return super.fontSize(); }
    override @property Widget fontSize(int size) {
        // Need to rewrap if fontSize changed
        _needRewrap = true;
        return super.fontSize(size);
    }
    
    override protected int lineCount() {
        return _content.length;
    }

    override protected void updateMaxLineWidth() {
        // find max line width. TODO: optimize!!!
        int maxw;
        int[] buf;
        for (int i = 0; i < _content.length; i++) {
            dstring s = _content[i];
            int w = calcLineWidth(s);
            if (maxw < w)
                maxw = w;
        }
        _maxLineWidth = maxw;
    }

    @property int minFontSize() {
        return _minFontSize;
    }
    @property EditBox minFontSize(int size) {
        _minFontSize = size;
        return this;
    }

    @property int maxFontSize() {
        return _maxFontSize;
    }

    @property EditBox maxFontSize(int size) {
        _maxFontSize = size;
        return this;
    }

    /// Set widget rectangle to specified value and layout widget contents. (Step 2 of two phase layout).
    override void layout(Rect rc) {
        if (visibility == Visibility.Gone)
            return;

        if (rc != _pos)
            _contentChanged = true;
        Rect contentRc = rc;
        int findPanelHeight;
        if (_findPanel && _findPanel.visibility != Visibility.Gone) {
            _findPanel.measure(rc.width, rc.height);
            findPanelHeight = _findPanel.measuredHeight;
            _findPanel.layout(Rect(rc.left, rc.bottom - findPanelHeight, rc.right, rc.bottom));
            contentRc.bottom -= findPanelHeight;
        }

        super.layout(contentRc);
        if (_contentChanged) {
            measureVisibleText();
            _needRewrap = true;
            _contentChanged = false;
        }

        _pos = rc;
    }

    override protected Point measureVisibleText() {
        Point sz;
        FontRef font = font();
        _lineHeight = font.height;
        _numVisibleLines = (_clientRect.height + _lineHeight - 1) / _lineHeight;
        if (_firstVisibleLine >= _content.length) {
            _firstVisibleLine = _content.length - _numVisibleLines + 1;
            if (_firstVisibleLine < 0)
                _firstVisibleLine = 0;
            _caretPos.line = _content.length - 1;
            _caretPos.pos = 0;
        }
        if (_numVisibleLines < 1)
            _numVisibleLines = 1;
        if (_firstVisibleLine + _numVisibleLines > _content.length)
            _numVisibleLines = _content.length - _firstVisibleLine;
        if (_numVisibleLines < 1)
            _numVisibleLines = 1;
        _visibleLines.length = _numVisibleLines;
        if (_visibleLinesMeasurement.length < _numVisibleLines)
            _visibleLinesMeasurement.length = _numVisibleLines;
        if (_visibleLinesWidths.length < _numVisibleLines)
            _visibleLinesWidths.length = _numVisibleLines;
        if (_visibleLinesHighlights.length < _numVisibleLines) {
            _visibleLinesHighlights.length = _numVisibleLines;
            _visibleLinesHighlightsBuf.length = _numVisibleLines;
        }
        for (int i = 0; i < _numVisibleLines; i++) {
            _visibleLines[i] = _content[_firstVisibleLine + i];
            size_t len = _visibleLines[i].length;
            if (_visibleLinesMeasurement[i].length < len)
                _visibleLinesMeasurement[i].length = len;
            if (_visibleLinesHighlightsBuf[i].length < len)
                _visibleLinesHighlightsBuf[i].length = len;
            _visibleLinesHighlights[i] = handleCustomLineHighlight(_firstVisibleLine + i, _visibleLines[i], _visibleLinesHighlightsBuf[i]);
            int charsMeasured = font.measureText(_visibleLines[i], _visibleLinesMeasurement[i], int.max, tabSize);
            _visibleLinesWidths[i] = charsMeasured > 0 ? _visibleLinesMeasurement[i][charsMeasured - 1] : 0;
            if (sz.x < _visibleLinesWidths[i])
                sz.x = _visibleLinesWidths[i]; // width - max from visible lines
        }
        sz.x = _maxLineWidth;
        sz.y = _lineHeight * _content.length; // height - for all lines
        return sz;
    }

    protected bool _extendRightScrollBound = true;
    /// override to determine if scrollbars are needed or not
    override protected void checkIfScrollbarsNeeded(ref bool needHScroll, ref bool needVScroll) {
        needHScroll = _hscrollbar && (_hscrollbarMode == ScrollBarMode.Visible || _hscrollbarMode == ScrollBarMode.Auto);
        needVScroll = _vscrollbar && (_vscrollbarMode == ScrollBarMode.Visible || _vscrollbarMode == ScrollBarMode.Auto);
        if (!needHScroll && !needVScroll)
            return; // not needed
        if (_hscrollbarMode != ScrollBarMode.Auto && _vscrollbarMode != ScrollBarMode.Auto)
            return; // no auto scrollbars
        // either h or v scrollbar is in auto mode

        int hsbHeight = _hscrollbar.measuredHeight;
        int vsbWidth = _hscrollbar.measuredWidth;

        int visibleLines = _lineHeight > 0 ? (_clientRect.height / _lineHeight) : 1; // fully visible lines
        if (visibleLines < 1)
            visibleLines = 1;
        int visibleLinesWithScrollbar = _lineHeight > 0 ? ((_clientRect.height - hsbHeight) / _lineHeight) : 1; // fully visible lines
        if (visibleLinesWithScrollbar < 1)
            visibleLinesWithScrollbar = 1;

        // either h or v scrollbar is in auto mode
        //Point contentSize = fullContentSize();
        int contentWidth = _maxLineWidth + (_extendRightScrollBound ? _clientRect.width / 16 : 0);
        int contentHeight = _content.length;

        int clientWidth = _clientRect.width;
        int clientHeight = visibleLines;

        int clientWidthWithScrollbar = clientWidth - vsbWidth;
        int clientHeightWithScrollbar = visibleLinesWithScrollbar;

        if (_hscrollbarMode == ScrollBarMode.Auto && _vscrollbarMode == ScrollBarMode.Auto) {
            // both scrollbars in auto mode
            bool xFits = contentWidth <= clientWidth;
            bool yFits = contentHeight <= clientHeight;
            if (!xFits && !yFits) {
                // none fits, need both scrollbars
            } else if (xFits && yFits) {
                // everything fits!
                needHScroll = false;
                needVScroll = false;
            } else if (xFits) {
                // only X fits
                if (contentWidth <= clientWidthWithScrollbar)
                    needHScroll = false; // disable hscroll
            } else { // yFits
                // only Y fits
                if (contentHeight <= clientHeightWithScrollbar)
                    needVScroll = false; // disable vscroll
            }
        } else if (_hscrollbarMode == ScrollBarMode.Auto) {
            // only hscroll is in auto mode
            if (needVScroll)
                clientWidth = clientWidthWithScrollbar;
            needHScroll = contentWidth > clientWidth;
        } else {
            // only vscroll is in auto mode
            if (needHScroll)
                clientHeight = clientHeightWithScrollbar;
            needVScroll = contentHeight > clientHeight;
        }
    }

    /// update horizontal scrollbar widget position
    override protected void updateHScrollBar() {
        _hscrollbar.setRange(0, _maxLineWidth + (_extendRightScrollBound ? _clientRect.width / 16 : 0));
        _hscrollbar.pageSize = _clientRect.width;
        _hscrollbar.position = _scrollPos.x;
    }

    /// update verticat scrollbar widget position
    override protected void updateVScrollBar() {
        int visibleLines = _lineHeight ? _clientRect.height / _lineHeight : 1; // fully visible lines
        if (visibleLines < 1)
            visibleLines = 1;
        _vscrollbar.setRange(0, _content.length);
        _vscrollbar.pageSize = visibleLines;
        _vscrollbar.position = _firstVisibleLine;
    }

    /// process horizontal scrollbar event
    override bool onHScroll(ScrollEvent event) {
        if (event.action == ScrollAction.SliderMoved || event.action == ScrollAction.SliderReleased) {
            if (_scrollPos.x != event.position) {
                _scrollPos.x = event.position;
                invalidate();
            }
        } else if (event.action == ScrollAction.PageUp) {
            dispatchAction(new Action(EditorActions.ScrollLeft));
        } else if (event.action == ScrollAction.PageDown) {
            dispatchAction(new Action(EditorActions.ScrollRight));
        } else if (event.action == ScrollAction.LineUp) {
            dispatchAction(new Action(EditorActions.ScrollLeft));
        } else if (event.action == ScrollAction.LineDown) {
            dispatchAction(new Action(EditorActions.ScrollRight));
        }
        return true;
    }

    /// process vertical scrollbar event
    override bool onVScroll(ScrollEvent event) {
        if (event.action == ScrollAction.SliderMoved || event.action == ScrollAction.SliderReleased) {
            if (_firstVisibleLine != event.position) {
                _firstVisibleLine = event.position;
                measureVisibleText();
                invalidate();
            }
        } else if (event.action == ScrollAction.PageUp) {
            dispatchAction(new Action(EditorActions.ScrollPageUp));
        } else if (event.action == ScrollAction.PageDown) {
            dispatchAction(new Action(EditorActions.ScrollPageDown));
        } else if (event.action == ScrollAction.LineUp) {
            dispatchAction(new Action(EditorActions.ScrollLineUp));
        } else if (event.action == ScrollAction.LineDown) {
            dispatchAction(new Action(EditorActions.ScrollLineDown));
        }
        return true;
    }

    protected bool _enableScrollAfterText = true;
    override protected void ensureCaretVisible(bool center = false) {
        if (_caretPos.line >= _content.length)
            _caretPos.line = _content.length - 1;
        if (_caretPos.line < 0)
            _caretPos.line = 0;
        int visibleLines = _lineHeight > 0 ? _clientRect.height / _lineHeight : 1; // fully visible lines
        if (visibleLines < 1)
            visibleLines = 1;
        int maxFirstVisibleLine = _content.length - 1;
        if (!_enableScrollAfterText)
            maxFirstVisibleLine = _content.length - visibleLines;
        if (maxFirstVisibleLine < 0)
            maxFirstVisibleLine = 0;

        if (_caretPos.line < _firstVisibleLine) {
            _firstVisibleLine = _caretPos.line;
            if (center) {
                _firstVisibleLine -= visibleLines / 2;
                if (_firstVisibleLine < 0)
                    _firstVisibleLine = 0;
            }
            if (_firstVisibleLine > maxFirstVisibleLine)
                _firstVisibleLine = maxFirstVisibleLine;
            measureVisibleText();
            invalidate();
        } else if(_wordWrap && !(_firstVisibleLine > maxFirstVisibleLine)) {
            //For wordwrap mode, move down sooner
            int offsetLines = -1 * caretHeightOffset / _lineHeight;
            //Log.d("offsetLines: ", offsetLines);
            if (_caretPos.line >= _firstVisibleLine + visibleLines - offsetLines)
            {
                _firstVisibleLine = _caretPos.line - visibleLines + 1 + offsetLines;
                if (center)
                    _firstVisibleLine += visibleLines / 2;
                if (_firstVisibleLine > maxFirstVisibleLine)
                    _firstVisibleLine = maxFirstVisibleLine;
                if (_firstVisibleLine < 0)
                    _firstVisibleLine = 0;
                measureVisibleText();
                invalidate();
            }
        } else if (_caretPos.line >= _firstVisibleLine + visibleLines) {
            _firstVisibleLine = _caretPos.line - visibleLines + 1;
            if (center)
                _firstVisibleLine += visibleLines / 2;
            if (_firstVisibleLine > maxFirstVisibleLine)
                _firstVisibleLine = maxFirstVisibleLine;
            if (_firstVisibleLine < 0)
                _firstVisibleLine = 0;
            measureVisibleText();
            invalidate();
        } else if (_firstVisibleLine > maxFirstVisibleLine) {
            _firstVisibleLine = maxFirstVisibleLine;
            if (_firstVisibleLine < 0)
                _firstVisibleLine = 0;
            measureVisibleText();
            invalidate();
        }
        //_scrollPos
        Rect rc = textPosToClient(_caretPos);
        if (rc.left < 0) {
            // scroll left
            _scrollPos.x -= -rc.left + _clientRect.width / 4;
            if (_scrollPos.x < 0)
                _scrollPos.x = 0;
            invalidate();
        } else if (rc.left >= _clientRect.width - 10) {
            // scroll right
            if (!_wordWrap)
                _scrollPos.x += (rc.left - _clientRect.width) + _clientRect.width / 4;
            invalidate();
        }
        updateScrollBars();
        handleEditorStateChange();
    }

    override protected Rect textPosToClient(TextPosition p) {
        Rect res;
        int lineIndex = p.line - _firstVisibleLine;
        res.top = lineIndex * _lineHeight;
        res.bottom = res.top + _lineHeight;
        // if visible
        if (lineIndex >= 0 && lineIndex < _visibleLines.length) {
            if (p.pos == 0)
                res.left = 0;
            else if (p.pos >= _visibleLinesMeasurement[lineIndex].length)
                res.left = _visibleLinesWidths[lineIndex];
            else
                res.left = _visibleLinesMeasurement[lineIndex][p.pos - 1];
        }
        res.left -= _scrollPos.x;
        res.right = res.left + 1;
        return res;
    }

    override protected TextPosition clientToTextPos(Point pt) {
        TextPosition res;
        pt.x += _scrollPos.x;
        int lineIndex = pt.y / _lineHeight;
        if (lineIndex < 0)
            lineIndex = 0;
        if (lineIndex < _visibleLines.length) {
            res.line = lineIndex + _firstVisibleLine;
            int len = cast(int)_visibleLines[lineIndex].length;
            for (int i = 0; i < len; i++) {
                int x0 = i > 0 ? _visibleLinesMeasurement[lineIndex][i - 1] : 0;
                int x1 = _visibleLinesMeasurement[lineIndex][i];
                int mx = (x0 + x1) >> 1;
                if (pt.x <= mx) {
                    res.pos = i;
                    return res;
                }
            }
            res.pos = cast(int)_visibleLines[lineIndex].length;
        } else if (_visibleLines.length > 0) {
            res.line = _firstVisibleLine + cast(int)_visibleLines.length - 1;
            res.pos = cast(int)_visibleLines[$ - 1].length;
        } else {
            res.line = 0;
            res.pos = 0;
        }
        return res;
    }

    override protected bool handleAction(const Action a) {
        TextPosition oldCaretPos = _caretPos;
        dstring currentLine = _content[_caretPos.line];
        switch (a.id) with(EditorActions)
        {
            case PrependNewLine:
                if (!readOnly) {
                    correctCaretPos();
                    _caretPos.pos = 0;
                    EditOperation op = new EditOperation(EditAction.Replace, _selectionRange, [""d, ""d]);
                    _content.performOperation(op, this);
                }
                return true;
            case InsertNewLine:
                if (!readOnly) {
                    correctCaretPos();
                    EditOperation op = new EditOperation(EditAction.Replace, _selectionRange, [""d, ""d]);
                    _content.performOperation(op, this);
                }
                return true;
            case Up:
            case SelectUp:
                if ((_caretPos.line > 0) | wordWrap) {
                    if (_wordWrap)
                    {
                        LineSpan curSpan = getSpan(_caretPos.line);
                        int curWrap = findWrapLine(_caretPos);
                        if (curWrap > 0)
                        {
                            _caretPos.pos-= curSpan.wrapPoints[curWrap - 1].wrapPos;
                        }
                        else
                        {
                            int previousPos = _caretPos.pos;
                            curSpan = getSpan(_caretPos.line - 1);
                            curWrap = curSpan.len - 1;
                            if (curWrap > 0)
                            {
                                int accumulativePoint = curSpan.accumulation(curSpan.len - 1, LineSpan.WrapPointInfo.Position);
                                _caretPos.line--;
                                _caretPos.pos = accumulativePoint + previousPos;
                            }
                            else
                            {
                                _caretPos.line--;
                            }
                        }
                    }
                    else if(_caretPos.line > 0)
                        _caretPos.line--;
                     correctCaretPos();
                     updateSelectionAfterCursorMovement(oldCaretPos, (a.id & 1) != 0);
                     ensureCaretVisible();
                }
                return true;
            case Down:
            case SelectDown:
                if (_caretPos.line < _content.length - 1) {
                    if (_wordWrap)
                    {
                        LineSpan curSpan = getSpan(_caretPos.line);
                        int curWrap = findWrapLine(_caretPos);
                        if (curWrap < curSpan.len - 1)
                        {
                            int previousPos = _caretPos.pos;
                            _caretPos.pos+= curSpan.wrapPoints[curWrap].wrapPos;
                            correctCaretPos();
                            if (_caretPos.pos == previousPos)
                            {
                                _caretPos.pos = 0;
                                _caretPos.line++;
                            }
                        }
                        else if (curSpan.len > 1)
                        {
                            int previousPos = _caretPos.pos;
                            int previousAccumulatedPosition = curSpan.accumulation(curSpan.len - 1, LineSpan.WrapPointInfo.Position);
                            _caretPos.line++;
                            _caretPos.pos = previousPos - previousAccumulatedPosition;
                        }
                        else
                        {
                            _caretPos.line++;
                        }
                    }
                    else
                    {
                        _caretPos.line++;
                    }
                    correctCaretPos();
                    updateSelectionAfterCursorMovement(oldCaretPos, (a.id & 1) != 0);
                    ensureCaretVisible();
                }
                return true;
            case PageBegin:
            case SelectPageBegin:
                {
                    ensureCaretVisible();
                    _caretPos.line = _firstVisibleLine;
                    correctCaretPos();
                    updateSelectionAfterCursorMovement(oldCaretPos, (a.id & 1) != 0);
                }
                return true;
            case PageEnd:
            case SelectPageEnd:
                {
                    ensureCaretVisible();
                    int fullLines = _clientRect.height / _lineHeight;
                    int newpos = _firstVisibleLine + fullLines - 1;
                    if (newpos >= _content.length)
                        newpos = _content.length - 1;
                    _caretPos.line = newpos;
                    correctCaretPos();
                    updateSelectionAfterCursorMovement(oldCaretPos, (a.id & 1) != 0);
                }
                return true;
            case PageUp:
            case SelectPageUp:
                {
                    ensureCaretVisible();
                    int fullLines = _clientRect.height / _lineHeight;
                    int newpos = _firstVisibleLine - fullLines;
                    if (newpos < 0) {
                        _firstVisibleLine = 0;
                        _caretPos.line = 0;
                    } else {
                        int delta = _firstVisibleLine - newpos;
                        _firstVisibleLine = newpos;
                        _caretPos.line -= delta;
                    }
                    correctCaretPos();
                    measureVisibleText();
                    updateScrollBars();
                    updateSelectionAfterCursorMovement(oldCaretPos, (a.id & 1) != 0);
                }
                return true;
            case PageDown:
            case SelectPageDown:
                {
                    ensureCaretVisible();
                    int fullLines = _clientRect.height / _lineHeight;
                    int newpos = _firstVisibleLine + fullLines;
                    if (newpos >= _content.length) {
                        _caretPos.line = _content.length - 1;
                    } else {
                        int delta = newpos - _firstVisibleLine;
                        _firstVisibleLine = newpos;
                        _caretPos.line += delta;
                    }
                    correctCaretPos();
                    measureVisibleText();
                    updateScrollBars();
                    updateSelectionAfterCursorMovement(oldCaretPos, (a.id & 1) != 0);
                }
                return true;
            case ScrollLeft:
                {
                    if (_scrollPos.x > 0) {
                        int newpos = _scrollPos.x - _spaceWidth * 4;
                        if (newpos < 0)
                            newpos = 0;
                        _scrollPos.x = newpos;
                        updateScrollBars();
                        invalidate();
                    }
                }
                return true;
            case ScrollRight:
                {
                    if (_scrollPos.x < _maxLineWidth - _clientRect.width) {
                        int newpos = _scrollPos.x + _spaceWidth * 4;
                        if (newpos > _maxLineWidth - _clientRect.width)
                            newpos = _maxLineWidth - _clientRect.width;
                        _scrollPos.x = newpos;
                        updateScrollBars();
                        invalidate();
                    }
                }
                return true;
            case ScrollLineUp:
                {
                    if (_firstVisibleLine > 0) {
                        _firstVisibleLine -= 3;
                        if (_firstVisibleLine < 0)
                            _firstVisibleLine = 0;
                        measureVisibleText();
                        updateScrollBars();
                        invalidate();
                    }
                }
                return true;
            case ScrollPageUp:
                {
                    int fullLines = _clientRect.height / _lineHeight;
                    if (_firstVisibleLine > 0) {
                        _firstVisibleLine -= fullLines * 3 / 4;
                        if (_firstVisibleLine < 0)
                            _firstVisibleLine = 0;
                        measureVisibleText();
                        updateScrollBars();
                        invalidate();
                    }
                }
                return true;
            case ScrollLineDown:
                {
                    int fullLines = _clientRect.height / _lineHeight;
                    if (_firstVisibleLine + fullLines < _content.length) {
                        _firstVisibleLine += 3;
                        if (_firstVisibleLine > _content.length - fullLines)
                            _firstVisibleLine = _content.length - fullLines;
                        if (_firstVisibleLine < 0)
                            _firstVisibleLine = 0;
                        measureVisibleText();
                        updateScrollBars();
                        invalidate();
                    }
                }
                return true;
            case ScrollPageDown:
                {
                    int fullLines = _clientRect.height / _lineHeight;
                    if (_firstVisibleLine + fullLines < _content.length) {
                        _firstVisibleLine += fullLines * 3 / 4;
                        if (_firstVisibleLine > _content.length - fullLines)
                            _firstVisibleLine = _content.length - fullLines;
                        if (_firstVisibleLine < 0)
                            _firstVisibleLine = 0;
                        measureVisibleText();
                        updateScrollBars();
                        invalidate();
                    }
                }
                return true;
            case ZoomOut:
            case ZoomIn:
                {
                    int dir = a.id == ZoomIn ? 1 : -1;
                    if (_minFontSize < _maxFontSize && _minFontSize > 0 && _maxFontSize > 0) {
                        int currentFontSize = fontSize;
                        int increment = currentFontSize >= 30 ? 2 : 1;
                        int newFontSize = currentFontSize + increment * dir; //* 110 / 100;
                        if (newFontSize > 30)
                            newFontSize &= 0xFFFE;
                        if (currentFontSize != newFontSize && newFontSize <= _maxFontSize && newFontSize >= _minFontSize) {
                            Log.i("Font size in editor ", id, " zoomed to ", newFontSize);
                            fontSize = cast(ushort)newFontSize;
                            updateFontProps();
                            _needRewrap = true;
                            measureVisibleText();
                            updateScrollBars();
                            invalidate();
                        }
                    }
                }
                return true;
            case ToggleBlockComment:
                if (!readOnly && _content.syntaxSupport && _content.syntaxSupport.supportsToggleBlockComment && _content.syntaxSupport.canToggleBlockComment(_selectionRange))
                    _content.syntaxSupport.toggleBlockComment(_selectionRange, this);
                return true;
            case ToggleLineComment:
                if (!readOnly && _content.syntaxSupport && _content.syntaxSupport.supportsToggleLineComment && _content.syntaxSupport.canToggleLineComment(_selectionRange))
                    _content.syntaxSupport.toggleLineComment(_selectionRange, this);
                return true;
            case AppendNewLine:
                if (!readOnly) {
                    correctCaretPos();
                    TextPosition p = _content.lineEnd(_caretPos.line);
                    TextRange r = TextRange(p, p);
                    EditOperation op = new EditOperation(EditAction.Replace, r, [""d, ""d]);
                    _content.performOperation(op, this);
                    _caretPos = oldCaretPos;
                    handleEditorStateChange();
                }
                return true;
            case DeleteLine:
                if (!readOnly) {
                    correctCaretPos();
                    EditOperation op = new EditOperation(EditAction.Replace, _content.lineRange(_caretPos.line), [""d]);
                    _content.performOperation(op, this);
                }
                return true;
            case Find:
                openFindPanel();
                return true;
            case FindNext:
                findNext(false);
                return true;
            case FindPrev:
                findNext(true);
                return true;
            case Replace:
                openReplacePanel();
                return true;
            default:
                break;
        }
        return super.handleAction(a);
    }

    /// calculate full content size in pixels
    override Point fullContentSize() {
        Point textSz;
        textSz.y = _lineHeight * _content.length;
        textSz.x = _maxLineWidth;
        //int maxy = _lineHeight * 5; // limit measured height
        //if (textSz.y > maxy)
        //    textSz.y = maxy;
        return textSz;
    }

    // override to set minimum scrollwidget size - default 100x100
    override protected Point minimumVisibleContentSize() {
        FontRef font = font();
        _measuredTextToSetWidgetSizeWidths.length = _textToSetWidgetSize.length;
        int charsMeasured = font.measureText(_textToSetWidgetSize, _measuredTextToSetWidgetSizeWidths, MAX_WIDTH_UNSPECIFIED, tabSize);
        _measuredTextToSetWidgetSize.x = charsMeasured > 0 ? _measuredTextToSetWidgetSizeWidths[charsMeasured - 1]: 0;
        _measuredTextToSetWidgetSize.y = font.height;
        return _measuredTextToSetWidgetSize;
    }

    /// measure
    override void measure(int parentWidth, int parentHeight) {
        if (visibility == Visibility.Gone)
            return;

        updateFontProps();
        updateMaxLineWidth();
        int findPanelHeight;
        if (_findPanel) {
            _findPanel.measure(parentWidth, parentHeight);
            findPanelHeight = _findPanel.measuredHeight;
            if (parentHeight != SIZE_UNSPECIFIED)
                parentHeight -= findPanelHeight;
        }

        super.measure(parentWidth, parentHeight);
    }


    protected void highlightTextPattern(DrawBuf buf, int lineIndex, Rect lineRect, Rect visibleRect) {
        dstring pattern = _textToHighlight;
        uint options = _textToHighlightOptions;
        if (!pattern.length) {
            // support highlighting selection text - if whole word is selected
            if (_selectionRange.empty || !_selectionRange.singleLine)
                return;
            if (_selectionRange.start.line >= _content.length)
                return;
            dstring selLine = _content.line(_selectionRange.start.line);
            int start = _selectionRange.start.pos;
            int end = _selectionRange.end.pos;
            if (start >= selLine.length)
                return;
            pattern = selLine[start .. end];
            if (!isWordChar(pattern[0]) || !isWordChar(pattern[$-1]))
                return;
            if (!isWholeWord(selLine, start, end))
                return;
            // whole word is selected - enable highlight for it
            options = TextSearchFlag.CaseSensitive | TextSearchFlag.WholeWords;
        }
        if (!pattern.length)
            return;
        dstring lineText = _content.line(lineIndex);
        if (lineText.length < pattern.length)
            return;
        ptrdiff_t start = 0;
        import std.string : indexOf, CaseSensitive;
        import std.typecons : Flag;
        bool caseSensitive = (options & TextSearchFlag.CaseSensitive) != 0;
        bool wholeWords = (options & TextSearchFlag.WholeWords) != 0;
        bool selectionOnly = (options & TextSearchFlag.SelectionOnly) != 0;
        for (;;) {
            ptrdiff_t pos = lineText[start .. $].indexOf(pattern, caseSensitive ? Yes.caseSensitive : No.caseSensitive);
            if (pos < 0)
                break;
            // found text to highlight
            start += pos;
            if (!wholeWords || isWholeWord(lineText, start, start + pattern.length)) {
                TextRange r = TextRange(TextPosition(lineIndex, cast(int)start), TextPosition(lineIndex, cast(int)(start + pattern.length)));
                uint color = r.isInsideOrNext(caretPos) ? _searchHighlightColorCurrent : _searchHighlightColorOther;
                highlightLineRange(buf, lineRect, color, r);
            }
            start += pattern.length;
        }
    }

    static bool isWordChar(dchar ch) {
        if (ch >= 'a' && ch <= 'z')
            return true;
        if (ch >= 'A' && ch <= 'Z')
            return true;
        if (ch == '_')
            return true;
        return false;
    }
    static bool isValidWordBound(dchar innerChar, dchar outerChar) {
        return !isWordChar(innerChar) || !isWordChar(outerChar);
    }
    /// returns true if selected range of string is whole word
    static bool isWholeWord(dstring lineText, size_t start, size_t end) {
        if (start >= lineText.length || start >= end)
            return false;
        if (start > 0 && !isValidWordBound(lineText[start], lineText[start - 1]))
            return false;
        if (end > 0 && end < lineText.length && !isValidWordBound(lineText[end - 1], lineText[end]))
            return false;
        return true;
    }

    /// find all occurences of text pattern in content; options = bitset of TextSearchFlag
    TextRange[] findAll(dstring pattern, uint options) {
        TextRange[] res;
        res.assumeSafeAppend();
        if (!pattern.length)
            return res;
        import std.string : indexOf, CaseSensitive;
        bool caseSensitive = (options & TextSearchFlag.CaseSensitive) != 0;
        bool wholeWords = (options & TextSearchFlag.WholeWords) != 0;
        bool selectionOnly = (options & TextSearchFlag.SelectionOnly) != 0;
        for (int i = 0; i < _content.length; i++) {
            dstring lineText = _content.line(i);
            if (lineText.length < pattern.length)
                continue;
            ptrdiff_t start = 0;
            for (;;) {
                ptrdiff_t pos = lineText[start .. $].indexOf(pattern, caseSensitive ? Yes.caseSensitive : No.caseSensitive);
                if (pos < 0)
                    break;
                // found text to highlight
                start += pos;
                if (!wholeWords || isWholeWord(lineText, start, start + pattern.length)) {
                    TextRange r = TextRange(TextPosition(i, cast(int)start), TextPosition(i, cast(int)(start + pattern.length)));
                    res ~= r;
                }
                start += _textToHighlight.length;
            }
        }
        return res;
    }

    /// find next occurence of text pattern in content, returns true if found
    bool findNextPattern(ref TextPosition pos, dstring pattern, uint searchOptions, int direction) {
        TextRange[] all = findAll(pattern, searchOptions);
        if (!all.length)
            return false;
        int currentIndex = -1;
        int nearestIndex = cast(int)all.length;
        for (int i = 0; i < all.length; i++) {
            if (all[i].isInsideOrNext(pos)) {
                currentIndex = i;
                break;
            }
        }
        for (int i = 0; i < all.length; i++) {
            if (pos < all[i].start) {
                nearestIndex = i;
                break;
            }
            if (pos > all[i].end) {
                nearestIndex = i + 1;
            }
        }
        if (currentIndex >= 0) {
            if (all.length < 2 && direction != 0)
                return false;
            currentIndex += direction;
            if (currentIndex < 0)
                currentIndex = cast(int)all.length - 1;
            else if (currentIndex >= all.length)
                currentIndex = 0;
            pos = all[currentIndex].start;
            return true;
        }
        if (direction < 0)
            nearestIndex--;
        if (nearestIndex < 0)
            nearestIndex = cast(int)all.length - 1;
        else if (nearestIndex >= all.length)
            nearestIndex = 0;
        pos = all[nearestIndex].start;
        return true;
    }

    protected void highlightLineRange(DrawBuf buf, Rect lineRect, uint color, TextRange r) {
        Rect startrc = textPosToClient(r.start);
        Rect endrc = textPosToClient(r.end);
        Rect rc = lineRect;
        rc.left = _clientRect.left + startrc.left;
        rc.right = _clientRect.left + endrc.right;
        if (_wordWrap && !rc.empty)
        {
            wordWrapFillRect(buf, r.start.line, rc, color);
        }
        else if (!rc.empty) {
            // draw selection rect for matching bracket
            buf.fillRect(rc, color);
        }
    }
    
    /// Used in place of directly calling buf.fillRect in word wrap mode
    void wordWrapFillRect(DrawBuf buf, int line, Rect lineToDivide, uint color)
    {
        Rect rc = lineToDivide;
        auto limitNumber = (int num, int limit) => num > limit ? limit : num;
        LineSpan curSpan = getSpan(line);
        int yOffset = _lineHeight * (wrapsUpTo(line));
        rc.offset(0, yOffset);
        Rect[] wrappedSelection;
        wrappedSelection.length = curSpan.len;
<<<<<<< HEAD
        foreach (size_t i, wrapLineRect; wrappedSelection)
=======
        foreach (size_t i_, wrapLineRect; wrappedSelection)
>>>>>>> 79434226
        {
            int i = cast(int)i_;
            int startingDifference = rc.left - _clientRect.left;
            wrapLineRect = rc;
            wrapLineRect.offset(-1 * curSpan.accumulation(cast(int)i, LineSpan.WrapPointInfo.Width), cast(int)i * _lineHeight);
            wrapLineRect.right = limitNumber(wrapLineRect.right,(rc.left + curSpan.wrapPoints[i].wrapWidth) - startingDifference);
            buf.fillRect(wrapLineRect, color);
        }
    }

    /// override to custom highlight of line background
    protected void drawLineBackground(DrawBuf buf, int lineIndex, Rect lineRect, Rect visibleRect) {
        // highlight odd lines
        //if ((lineIndex & 1))
        //    buf.fillRect(visibleRect, 0xF4808080);

        if (!_selectionRange.empty && _selectionRange.start.line <= lineIndex && _selectionRange.end.line >= lineIndex) {
            // line inside selection
            Rect startrc = textPosToClient(_selectionRange.start);
            Rect endrc = textPosToClient(_selectionRange.end);
            int startx = lineIndex == _selectionRange.start.line ? startrc.left + _clientRect.left : lineRect.left;
            int endx = lineIndex == _selectionRange.end.line ? endrc.left + _clientRect.left : lineRect.right + _spaceWidth;
            Rect rc = lineRect;
            rc.left = startx;
            rc.right = endx;
            if (!rc.empty && _wordWrap)
            {
                wordWrapFillRect(buf, lineIndex, rc, focused ? _selectionColorFocused : _selectionColorNormal);
            }
            else if (!rc.empty) {
                // draw selection rect for line
                buf.fillRect(rc, focused ? _selectionColorFocused : _selectionColorNormal);
            }
        }

        highlightTextPattern(buf, lineIndex, lineRect, visibleRect);

        if (_matchingBraces.start.line == lineIndex)  {
            TextRange r = TextRange(_matchingBraces.start, _matchingBraces.start.offset(1));
            highlightLineRange(buf, lineRect, _matchingBracketHightlightColor, r);
        }
        if (_matchingBraces.end.line == lineIndex)  {
            TextRange r = TextRange(_matchingBraces.end, _matchingBraces.end.offset(1));
            highlightLineRange(buf, lineRect, _matchingBracketHightlightColor, r);
        }

        // frame around current line
        if (focused && lineIndex == _caretPos.line && _selectionRange.singleLine && _selectionRange.start.line == _caretPos.line) {
            //TODO: Figure out why a little slow to catch up
            if (_wordWrap)
                visibleRect.offset(0, -caretHeightOffset);
            buf.drawFrame(visibleRect, 0xA0808080, Rect(1,1,1,1));
        }

    }

    override protected void drawExtendedArea(DrawBuf buf) {
        if (_leftPaneWidth <= 0)
            return;
        Rect rc = _clientRect;

        FontRef font = font();
        int i = _firstVisibleLine;
        int lc = lineCount;
        for (;;) {
            Rect lineRect = rc;
            lineRect.left = _clientRect.left - _leftPaneWidth;
            lineRect.right = _clientRect.left;
            lineRect.bottom = lineRect.top + _lineHeight;
            if (lineRect.top >= _clientRect.bottom)
                break;
            drawLeftPane(buf, lineRect, i < lc ? i : -1);
            rc.top += _lineHeight;
            if (_wordWrap)
            {
                int currentWrap = 1;
                for (;;)
                {
                    LineSpan curSpan = getSpan(i);
                    if (currentWrap > curSpan.len - 1)
                        break;
                    Rect lineRect2 = rc;
                    lineRect2.left = _clientRect.left - _leftPaneWidth;
                    lineRect2.right = _clientRect.left;
                    lineRect2.bottom = lineRect.top + _lineHeight;
                    if (lineRect2.top >= _clientRect.bottom)
                        break;
                    drawLeftPane(buf, lineRect2, -1);
                    rc.top += _lineHeight;

                    currentWrap++;
                }
            }
            i++;
        }
    }


    protected CustomCharProps[ubyte] _tokenHighlightColors;

    /// set highlight options for particular token category
    void setTokenHightlightColor(ubyte tokenCategory, uint color, bool underline = false, bool strikeThrough = false) {
         _tokenHighlightColors[tokenCategory] = CustomCharProps(color, underline, strikeThrough);
    }
    /// clear highlight colors
    void clearTokenHightlightColors() {
        destroy(_tokenHighlightColors);
    }

    /**
        Custom text color and style highlight (using text highlight) support.

        Return null if no syntax highlight required for line.
     */
    protected CustomCharProps[] handleCustomLineHighlight(int line, dstring txt, ref CustomCharProps[] buf) {
        if (!_tokenHighlightColors)
            return null; // no highlight colors set
        TokenPropString tokenProps = _content.lineTokenProps(line);
        if (tokenProps.length > 0) {
            bool hasNonzeroTokens = false;
            foreach(t; tokenProps)
                if (t) {
                    hasNonzeroTokens = true;
                    break;
                }
            if (!hasNonzeroTokens)
                return null; // all characters are of unknown token type (or white space)
            if (buf.length < tokenProps.length)
                buf.length = tokenProps.length;
            CustomCharProps[] colors = buf[0..tokenProps.length]; //new CustomCharProps[tokenProps.length];
            for (int i = 0; i < tokenProps.length; i++) {
                ubyte p = tokenProps[i];
                if (p in _tokenHighlightColors)
                    colors[i] = _tokenHighlightColors[p];
                else if ((p & TOKEN_CATEGORY_MASK) in _tokenHighlightColors)
                    colors[i] = _tokenHighlightColors[(p & TOKEN_CATEGORY_MASK)];
                else
                    colors[i].color = textColor;
                if (isFullyTransparentColor(colors[i].color))
                    colors[i].color = textColor;
            }
            return colors;
        }
        return null;
    }

    TextRange _matchingBraces;

    bool _showWhiteSpaceMarks;
    /// when true, show marks for tabs and spaces at beginning and end of line, and tabs inside line
    @property bool showWhiteSpaceMarks() const { return _showWhiteSpaceMarks; }
    @property void showWhiteSpaceMarks(bool show) {
        if (_showWhiteSpaceMarks != show) {
            _showWhiteSpaceMarks = show;
            invalidate();
        }
    }

    /// find max tab mark column position for line
    protected int findMaxTabMarkColumn(int lineIndex) {
        if (lineIndex < 0 || lineIndex >= content.length)
            return -1;
        int maxSpace = -1;
        auto space = content.getLineWhiteSpace(lineIndex);
        maxSpace = space.firstNonSpaceColumn;
        if (maxSpace >= 0)
            return maxSpace;
        for(int i = lineIndex - 1; i >= 0; i--) {
            space = content.getLineWhiteSpace(i);
            if (!space.empty) {
                maxSpace = space.firstNonSpaceColumn;
                break;
            }
        }
        for(int i = lineIndex + 1; i < content.length; i++) {
            space = content.getLineWhiteSpace(i);
            if (!space.empty) {
                if (maxSpace < 0 || maxSpace < space.firstNonSpaceColumn)
                    maxSpace = space.firstNonSpaceColumn;
                break;
            }
        }
        return maxSpace;
    }

    void drawTabPositionMarks(DrawBuf buf, ref FontRef font, int lineIndex, Rect lineRect) {
        int maxCol = findMaxTabMarkColumn(lineIndex);
        if (maxCol > 0) {
            int spaceWidth = font.charWidth(' ');
            Rect rc = lineRect;
            uint color = addAlpha(textColor, 0xC0);
            for (int i = 0; i < maxCol; i += tabSize) {
                rc.left = lineRect.left + i * spaceWidth;
                rc.right = rc.left + 1;
                buf.fillRectPattern(rc, color, PatternType.dotted);
            }
        }
    }

    void drawWhiteSpaceMarks(DrawBuf buf, ref FontRef font, dstring txt, int tabSize, Rect lineRect, Rect visibleRect) {
        // _showTabPositionMarks
        // _showWhiteSpaceMarks
        int firstNonSpace = -1;
        int lastNonSpace = -1;
        bool hasTabs = false;
        for(int i = 0; i < txt.length; i++) {
            if (txt[i] == '\t') {
                hasTabs = true;
            } else if (txt[i] != ' ') {
                if (firstNonSpace == -1)
                    firstNonSpace = i;
                lastNonSpace = i + 1;
            }
        }
        bool spacesOnly = txt.length > 0 && firstNonSpace < 0;
        if (firstNonSpace <= 0 && lastNonSpace >= txt.length && !hasTabs && !spacesOnly)
            return;
        uint color = addAlpha(textColor, 0xC0);
        static int[] textSizeBuffer;
        int charsMeasured = font.measureText(txt, textSizeBuffer, MAX_WIDTH_UNSPECIFIED, tabSize, 0, 0);
        int ts = tabSize;
        if (ts < 1)
            ts = 1;
        if (ts > 8)
            ts = 8;
        int spaceIndex = 0;
        for (int i = 0; i < txt.length && i < charsMeasured; i++) {
            dchar ch = txt[i];
            bool outsideText = (i < firstNonSpace || i >= lastNonSpace || spacesOnly);
            if ((ch == ' ' && outsideText) || ch == '\t') {
                Rect rc = lineRect;
                rc.left = lineRect.left + (i > 0 ? textSizeBuffer[i - 1] : 0);
                rc.right = lineRect.left + textSizeBuffer[i];
                int h = rc.height;
                if (rc.intersects(visibleRect)) {
                    // draw space mark
                    if (ch == ' ') {
                        // space
                        int sz = h / 6;
                        if (sz < 1)
                            sz = 1;
                        rc.top += h / 2 - sz / 2;
                        rc.bottom = rc.top + sz;
                        rc.left += rc.width / 2 - sz / 2;
                        rc.right = rc.left + sz;
                        buf.fillRect(rc, color);
                    } else if (ch == '\t') {
                        // tab
                        Point p1 = Point(rc.left + 1, rc.top + h / 2);
                        Point p2 = p1;
                        p2.x = rc.right - 1;
                        int sz = h / 4;
                        if (sz < 2)
                            sz = 2;
                        if (sz > p2.x - p1.x)
                            sz = p2.x - p1.x;
                        buf.drawLine(p1, p2, color);
                        buf.drawLine(p2, Point(p2.x - sz, p2.y - sz), color);
                        buf.drawLine(p2, Point(p2.x - sz, p2.y + sz), color);
                    }
                }
            }
        }
    }

    /// Clear _span
    void resetVisibleSpans()
    {
        //TODO: Don't erase spans which have not been modified, cache them
        _span = [];
    }
    
    private bool _needRewrap = true;
    private int lastStartingLine;
    
    override protected void drawClient(DrawBuf buf) {
        // update matched braces
        if (!content.findMatchedBraces(_caretPos, _matchingBraces)) {
            _matchingBraces.start.line = -1;
            _matchingBraces.end.line = -1;
        }

        Rect rc = _clientRect;
        
        if (_contentChanged)
          _needRewrap = true;
        if (lastStartingLine != _firstVisibleLine)
        {
            _needRewrap = true;
            lastStartingLine = _firstVisibleLine;
        }
        if (rc.width <= 0 && _wordWrap)
        {
            //Prevent drawClient from getting stuck in loop
            return;
        }
        bool doRewrap = false;
        if (_needRewrap && _wordWrap)
        {
            resetVisibleSpans();
            _needRewrap = false;
            doRewrap = true;
        }

        FontRef font = font();
        int previousWraps;
        for (int i = 0; i < _visibleLines.length; i++) {
            dstring txt = _visibleLines[i];
            Rect lineRect;
            lineRect.left = _clientRect.left - _scrollPos.x;
            lineRect.right = lineRect.left + calcLineWidth(_content[_firstVisibleLine + i]);
            lineRect.top = _clientRect.top + i * _lineHeight;
            lineRect.bottom = lineRect.top + _lineHeight;
            Rect visibleRect = lineRect;
            visibleRect.left = _clientRect.left;
            visibleRect.right = _clientRect.right;
            drawLineBackground(buf, _firstVisibleLine + i, lineRect, visibleRect);
            if (_showTabPositionMarks)
                drawTabPositionMarks(buf, font, _firstVisibleLine + i, lineRect);
            if (!txt.length && !_wordWrap)
                continue;
            if (_showWhiteSpaceMarks)
            {
                Rect whiteSpaceRc = lineRect;
                Rect whiteSpaceRcVisible = visibleRect;
                for(int z; z < previousWraps; z++)
                {
                    whiteSpaceRc.offset(0, _lineHeight);
                    whiteSpaceRcVisible.offset(0, _lineHeight);
                }
                drawWhiteSpaceMarks(buf, font, txt, tabSize, whiteSpaceRc, whiteSpaceRcVisible);
            }
            if (_leftPaneWidth > 0) {
                Rect leftPaneRect = visibleRect;
                leftPaneRect.right = leftPaneRect.left;
                leftPaneRect.left -= _leftPaneWidth;
                drawLeftPane(buf, leftPaneRect, 0);
            }
            if (txt.length > 0 || _wordWrap) {
                CustomCharProps[] highlight = _visibleLinesHighlights[i];
                if (_wordWrap)
                {
                    dstring[] wrappedLine;
                    if (doRewrap)
                        wrappedLine = wrapLine(txt, _firstVisibleLine + i);
                    else
                        if (i < _span.length)
                            wrappedLine = _span[i].wrappedContent;
                    int accumulativeLength;
                    CustomCharProps[] wrapProps;
<<<<<<< HEAD
                    foreach (size_t q, curWrap; wrappedLine)
                    {
                        int lineOffset = cast(int)q + i + wrapsUpTo(i + _firstVisibleLine);
=======
                    foreach (size_t q_, curWrap; wrappedLine)
                    {
                        int q = cast(int)q_;
                        auto lineOffset = q + i + wrapsUpTo(i + _firstVisibleLine);
>>>>>>> 79434226
                        if (highlight)
                        {
                            wrapProps = highlight[accumulativeLength .. $];
                            accumulativeLength += curWrap.length;
                            font.drawColoredText(buf, rc.left - _scrollPos.x, rc.top + lineOffset * _lineHeight, curWrap, wrapProps, tabSize);
                        }
                        else
                            font.drawText(buf, rc.left - _scrollPos.x, rc.top + lineOffset * _lineHeight, curWrap, textColor, tabSize);

                    }
                    previousWraps += to!int(wrappedLine.length - 1);
                }
                else
                {
                    if (highlight)
                        font.drawColoredText(buf, rc.left - _scrollPos.x, rc.top + i * _lineHeight, txt, highlight, tabSize);
                    else
                        font.drawText(buf, rc.left - _scrollPos.x, rc.top + i * _lineHeight, txt, textColor, tabSize);
                }
            }
        }

        drawCaret(buf);
    }

    protected override bool onLeftPaneMouseClick(MouseEvent event) {
        if (_leftPaneWidth <= 0)
            return false;
        Rect rc = _clientRect;
        FontRef font = font();
        int i = _firstVisibleLine;
        int lc = lineCount;
        for (;;) {
            Rect lineRect = rc;
            lineRect.left = _clientRect.left - _leftPaneWidth;
            lineRect.right = _clientRect.left;
            lineRect.bottom = lineRect.top + _lineHeight;
            if (lineRect.top >= _clientRect.bottom)
                break;
            if (event.y >= lineRect.top && event.y < lineRect.bottom) {
                return handleLeftPaneMouseClick(event, lineRect, i);
            }
            i++;
            rc.top += _lineHeight;
        }
        return false;
    }

    override protected MenuItem getLeftPaneIconsPopupMenu(int line) {
        MenuItem menu = new MenuItem();
        Action toggleBookmarkAction = ACTION_EDITOR_TOGGLE_BOOKMARK.clone();
        toggleBookmarkAction.longParam = line;
        toggleBookmarkAction.objectParam = this;
        MenuItem item = menu.add(toggleBookmarkAction);
        return menu;
    }

    protected FindPanel _findPanel;

    dstring selectionText(bool singleLineOnly = false) {
        TextRange range = _selectionRange;
        if (range.empty) {
            return null;
        }
        dstring res = getRangeText(range);
        if (singleLineOnly) {
            for (int i = 0; i < res.length; i++) {
                if (res[i] == '\n') {
                    res = res[0 .. i];
                    break;
                }
            }
        }
        return res;
    }

    protected void findNext(bool backward) {
        createFindPanel(false, false);
        _findPanel.findNext(backward);
        // don't change replace mode
    }

    protected void openFindPanel() {
        createFindPanel(false, false);
        _findPanel.replaceMode = false;
        _findPanel.activate();
    }

    protected void openReplacePanel() {
        createFindPanel(false, true);
        _findPanel.replaceMode = true;
        _findPanel.activate();
    }

    /// create find panel; returns true if panel was not yet visible
    protected bool createFindPanel(bool selectionOnly, bool replaceMode) {
        bool res = false;
        dstring txt = selectionText(true);
        if (!_findPanel) {
            _findPanel = new FindPanel(this, selectionOnly, replaceMode, txt);
            addChild(_findPanel);
            res = true;
        } else {
            if (_findPanel.visibility != Visibility.Visible) {
                _findPanel.visibility = Visibility.Visible;
                if (txt.length)
                    _findPanel.searchText = txt;
                res = true;
            }
        }
        if (!pos.empty)
            layout(pos);
        requestLayout();
        return res;
    }

    /// close find panel
    protected void closeFindPanel(bool hideOnly = true) {
        if (_findPanel) {
            setFocus();
            if (hideOnly) {
                _findPanel.visibility = Visibility.Gone;
            } else {
                removeChild(_findPanel);
                destroy(_findPanel);
                _findPanel = null;
                requestLayout();
            }
        }
    }

    /// Draw widget at its position to buffer
    override void onDraw(DrawBuf buf) {
        if (visibility != Visibility.Visible)
            return;
        super.onDraw(buf);
        if (_findPanel && _findPanel.visibility == Visibility.Visible) {
            _findPanel.onDraw(buf);
        }
    }
}

/// Read only edit box for displaying logs with lines append operation
class LogWidget : EditBox {

    protected int  _maxLines;
    /// max lines to show (when appended more than max lines, older lines will be truncated), 0 means no limit
    @property int maxLines() { return _maxLines; }
    /// set max lines to show (when appended more than max lines, older lines will be truncated), 0 means no limit
    @property void maxLines(int n) { _maxLines = n; }

    protected bool _scrollLock;
    /// when true, automatically scrolls down when new lines are appended (usually being reset by scrollbar interaction)
    @property bool scrollLock() { return _scrollLock; }
    /// when true, automatically scrolls down when new lines are appended (usually being reset by scrollbar interaction)
    @property void scrollLock(bool flg) { _scrollLock = flg; }

    this() {
        this(null);
    }

    this(string ID) {
        super(ID);
        styleId = STYLE_LOG_WIDGET;
        _scrollLock = true;
        _enableScrollAfterText = false;
        enabled = false;
        minFontSize(pointsToPixels(6)).maxFontSize(pointsToPixels(32)); // allow font zoom with Ctrl + MouseWheel
        onThemeChanged();
    }

    /// append lines to the end of text
    void appendText(dstring text) {
        import std.array : split;
        if (text.length == 0)
            return;
        dstring[] lines = text.split("\n");
        //lines ~= ""d; // append new line after last line
        content.appendLines(lines);
        if (_maxLines > 0 && lineCount > _maxLines) {
            TextRange range;
            range.end.line = lineCount - _maxLines;
            EditOperation op = new EditOperation(EditAction.Replace, range, [""d]);
            _content.performOperation(op, this);
            _contentChanged = true;
        }
        updateScrollBars();
        if (_scrollLock) {
            _caretPos = lastLineBegin();
            ensureCaretVisible();
        }
    }

    TextPosition lastLineBegin() {
        TextPosition res;
        if (_content.length == 0)
            return res;
        if (_content.lineLength(_content.length - 1) == 0 && _content.length > 1)
            res.line = _content.length - 2;
        else
            res.line = _content.length - 1;
        return res;
    }

    /// Set widget rectangle to specified value and layout widget contents. (Step 2 of two phase layout).
    override void layout(Rect rc) {
        if (visibility == Visibility.Gone)
            return;

        super.layout(rc);
        if (_scrollLock) {
            measureVisibleText();
            _caretPos = lastLineBegin();
            ensureCaretVisible();
        }
    }

}

class FindPanel : HorizontalLayout {
    protected EditBox _editor;
    protected EditLine _edFind;
    protected EditLine _edReplace;
    protected ImageCheckButton _cbCaseSensitive;
    protected ImageCheckButton _cbWholeWords;
    protected CheckBox _cbSelection;
    protected Button _btnFindNext;
    protected Button _btnFindPrev;
    protected Button _btnReplace;
    protected Button _btnReplaceAndFind;
    protected Button _btnReplaceAll;
    protected ImageButton _btnClose;
    protected bool _replaceMode;
    /// returns true if panel is working in replace mode
    @property bool replaceMode() { return _replaceMode; }
    @property FindPanel replaceMode(bool newMode) {
        if (newMode != _replaceMode) {
            _replaceMode = newMode;
            childById("replace").visibility = newMode ? Visibility.Visible : Visibility.Gone;
        }
        return this;
    }

    @property dstring searchText() {
        return _edFind.text;
    }

    @property FindPanel searchText(dstring newText) {
        _edFind.text = newText;
        return this;
    }

    this(EditBox editor, bool selectionOnly, bool replace, dstring initialText = ""d) {
        _replaceMode = replace;
        import dlangui.dml.parser;
        try {
            parseML(q{
                {
                    layoutWidth: fill
                    VerticalLayout {
                        layoutWidth: fill
                        HorizontalLayout {
                            layoutWidth: fill
                            EditLine { id: edFind; layoutWidth: fill; alignment: vcenter }
                            Button { id: btnFindNext; text: EDIT_FIND_NEXT }
                            Button { id: btnFindPrev; text: EDIT_FIND_PREV }
                            VerticalLayout {
                                VSpacer {}
                                HorizontalLayout {
                                    ImageCheckButton { id: cbCaseSensitive; drawableId: "find_case_sensitive"; tooltipText: EDIT_FIND_CASE_SENSITIVE; styleId: TOOLBAR_BUTTON; alignment: vcenter }
                                    ImageCheckButton { id: cbWholeWords; drawableId: "find_whole_words"; tooltipText: EDIT_FIND_WHOLE_WORDS; styleId: TOOLBAR_BUTTON; alignment: vcenter }
                                    CheckBox { id: cbSelection; text: "Sel" }
                                }
                                VSpacer {}
                            }
                        }
                        HorizontalLayout {
                            id: replace
                            layoutWidth: fill;
                            EditLine { id: edReplace; layoutWidth: fill; alignment: vcenter }
                            Button { id: btnReplace; text: EDIT_REPLACE_NEXT }
                            Button { id: btnReplaceAndFind; text: EDIT_REPLACE_AND_FIND }
                            Button { id: btnReplaceAll; text: EDIT_REPLACE_ALL }
                        }
                    }
                    VerticalLayout {
                        VSpacer {}
                        ImageButton { id: btnClose; drawableId: close; styleId: BUTTON_TRANSPARENT }
                        VSpacer {}
                    }
                }
            }, null, this);
        } catch (Exception e) {
            Log.e("Exception while parsing DML: ", e);
        }
        _editor = editor;
        _edFind = childById!EditLine("edFind");
        _edReplace = childById!EditLine("edReplace");

        if (initialText.length) {
            _edFind.text = initialText;
            _edReplace.text = initialText;
        }

        _edFind.editorAction.connect(&onFindEditorAction);
        _edFind.contentChange.connect(&onFindTextChange);

        //_edFind.keyEvent = &onEditorKeyEvent;
        //_edReplace.keyEvent = &onEditorKeyEvent;

        _btnFindNext = childById!Button("btnFindNext");
        _btnFindNext.click = &onButtonClick;
        _btnFindPrev = childById!Button("btnFindPrev");
        _btnFindPrev.click = &onButtonClick;
        _btnReplace = childById!Button("btnReplace");
        _btnReplace.click = &onButtonClick;
        _btnReplaceAndFind = childById!Button("btnReplaceAndFind");
        _btnReplaceAndFind.click = &onButtonClick;
        _btnReplaceAll = childById!Button("btnReplaceAll");
        _btnReplaceAll.click = &onButtonClick;
        _btnClose = childById!ImageButton("btnClose");
        _btnClose.click = &onButtonClick;
        _cbCaseSensitive = childById!ImageCheckButton("cbCaseSensitive");
        _cbWholeWords = childById!ImageCheckButton("cbWholeWords");
        _cbSelection =  childById!CheckBox("cbSelection");
        _cbCaseSensitive.checkChange = &onCaseSensitiveCheckChange;
        _cbWholeWords.checkChange = &onCaseSensitiveCheckChange;
        _cbSelection.checkChange = &onCaseSensitiveCheckChange;
        focusGroup = true;
        if (!replace)
            childById("replace").visibility = Visibility.Gone;
        //_edFind = new EditLine("edFind"
        dstring currentText = _edFind.text;
        Log.d("currentText=", currentText);
        setDirection(false);
        updateHighlight();
    }
    void activate() {
        _edFind.setFocus();
        dstring currentText = _edFind.text;
        Log.d("activate.currentText=", currentText);
        _edFind.setCaretPos(0, cast(int)currentText.length, true);
    }

    bool onButtonClick(Widget source) {
        switch (source.id) {
            case "btnFindNext":
                findNext(false);
                return true;
            case "btnFindPrev":
                findNext(true);
                return true;
            case "btnClose":
                close();
                return true;
            case "btnReplace":
                replaceOne();
                return true;
            case "btnReplaceAndFind":
                replaceOne();
                findNext(_backDirection);
                return true;
            case "btnReplaceAll":
                replaceAll();
                return true;
            default:
                return true;
        }
    }

    void close() {
        _editor.setTextToHighlight(null, 0);
        _editor.closeFindPanel();
    }

    override bool onKeyEvent(KeyEvent event) {
        if (event.keyCode == KeyCode.TAB)
            return super.onKeyEvent(event);
        if (event.action == KeyAction.KeyDown && event.keyCode == KeyCode.ESCAPE) {
            close();
            return true;
        }
        return true;
    }

    /// override to handle specific actions
    override bool handleAction(const Action a) {
        switch (a.id) {
            case EditorActions.FindNext:
                findNext(false);
                return true;
            case EditorActions.FindPrev:
                findNext(true);
                return true;
            default:
                return false;
        }
    }

    protected bool _backDirection;
    void setDirection(bool back) {
        _backDirection = back;
        if (back) {
            _btnFindNext.resetState(State.Default);
            _btnFindPrev.setState(State.Default);
        } else {
            _btnFindNext.setState(State.Default);
            _btnFindPrev.resetState(State.Default);
        }
    }

    uint makeSearchFlags() {
        uint res = 0;
        if (_cbCaseSensitive.checked)
            res |= TextSearchFlag.CaseSensitive;
        if (_cbWholeWords.checked)
            res |= TextSearchFlag.WholeWords;
        if (_cbSelection.checked)
            res |= TextSearchFlag.SelectionOnly;
        return res;
    }
    bool findNext(bool back) {
        setDirection(back);
        dstring currentText = _edFind.text;
        Log.d("findNext text=", currentText, " back=", back);
        if (!currentText.length)
            return false;
        _editor.setTextToHighlight(currentText, makeSearchFlags);
        TextPosition pos = _editor.caretPos;
        bool res = _editor.findNextPattern(pos, currentText, makeSearchFlags, back ? -1 : 1);
        if (res) {
            _editor.selectionRange = TextRange(pos, TextPosition(pos.line, pos.pos + cast(int)currentText.length));
            _editor.ensureCaretVisible();
            //_editor.setCaretPos(pos.line, pos.pos, true);
        }
        return res;
    }

    bool replaceOne() {
        dstring currentText = _edFind.text;
        dstring newText = _edReplace.text;
        Log.d("replaceOne text=", currentText, " back=", _backDirection, " newText=", newText);
        if (!currentText.length)
            return false;
        _editor.setTextToHighlight(currentText, makeSearchFlags);
        TextPosition pos = _editor.caretPos;
        bool res = _editor.findNextPattern(pos, currentText, makeSearchFlags, 0);
        if (res) {
            _editor.selectionRange = TextRange(pos, TextPosition(pos.line, pos.pos + cast(int)currentText.length));
            _editor.replaceSelectionText(newText);
            _editor.selectionRange = TextRange(pos, TextPosition(pos.line, pos.pos + cast(int)newText.length));
            _editor.ensureCaretVisible();
            //_editor.setCaretPos(pos.line, pos.pos, true);
        }
        return res;
    }

    int replaceAll() {
        int count = 0;
        for(int i = 0; ; i++) {
            debug Log.d("replaceAll - calling replaceOne, iteration ", i);
            if (!replaceOne())
                break;
            count++;
            TextPosition initialPosition = _editor.caretPos;
            debug Log.d("replaceAll - position is ", initialPosition);
            if (!findNext(_backDirection))
                break;
            TextPosition newPosition = _editor.caretPos;
            debug Log.d("replaceAll - next position is ", newPosition);
            if (_backDirection && newPosition >= initialPosition)
                break;
            if (!_backDirection && newPosition <= initialPosition)
                break;
        }
        debug Log.d("replaceAll - done, replace count = ", count);
        _editor.ensureCaretVisible();
        return count;
    }

    void updateHighlight() {
        dstring currentText = _edFind.text;
        Log.d("onFindTextChange.currentText=", currentText);
        _editor.setTextToHighlight(currentText, makeSearchFlags);
    }

    void onFindTextChange(EditableContent source) {
        Log.d("onFindTextChange");
        updateHighlight();
    }

    bool onCaseSensitiveCheckChange(Widget source, bool checkValue) {
        updateHighlight();
        return true;
    }

    bool onFindEditorAction(const Action action) {
        Log.d("onFindEditorAction ", action);
        if (action.id == EditorActions.InsertNewLine) {
            findNext(_backDirection);
            return true;
        }
        return false;
    }
}

//import dlangui.widgets.metadata;
//mixin(registerWidgets!(EditLine, EditBox, LogWidget)());<|MERGE_RESOLUTION|>--- conflicted
+++ resolved
@@ -3556,11 +3556,7 @@
         rc.offset(0, yOffset);
         Rect[] wrappedSelection;
         wrappedSelection.length = curSpan.len;
-<<<<<<< HEAD
-        foreach (size_t i, wrapLineRect; wrappedSelection)
-=======
         foreach (size_t i_, wrapLineRect; wrappedSelection)
->>>>>>> 79434226
         {
             int i = cast(int)i_;
             int startingDifference = rc.left - _clientRect.left;
@@ -3911,16 +3907,10 @@
                             wrappedLine = _span[i].wrappedContent;
                     int accumulativeLength;
                     CustomCharProps[] wrapProps;
-<<<<<<< HEAD
-                    foreach (size_t q, curWrap; wrappedLine)
-                    {
-                        int lineOffset = cast(int)q + i + wrapsUpTo(i + _firstVisibleLine);
-=======
                     foreach (size_t q_, curWrap; wrappedLine)
                     {
                         int q = cast(int)q_;
                         auto lineOffset = q + i + wrapsUpTo(i + _firstVisibleLine);
->>>>>>> 79434226
                         if (highlight)
                         {
                             wrapProps = highlight[accumulativeLength .. $];
